#!/usr/bin/env bash

BASH_TAP_ROOT=../deps/bash-tap
. ../deps/bash-tap/bash-tap-bootstrap

PATH=../bin:$PATH # for vg

<<<<<<< HEAD
plan tests 35
=======
plan tests 39
>>>>>>> 2cfbf879

vg construct -r small/x.fa -v small/x.vcf.gz >x.vg
is $? 0 "construction"

vg index -s -d x.idx x.vg
is $? 0 "indexing nodes and edges of graph"

# note that we use "negatives" here even if it isn't so by default
vg index -n -k 11 -d x.idx x.vg
is $? 0 "indexing 11mers"

node_matches=$(vg find -k TAAGGTTTGAA -c 0 -d x.idx | vg view -g - | grep "^S" | cut -f3 | tr '\n' ',')
is "$node_matches" "CAAATAAG,G,T,TTG,A,AAATTTTCTGGAGTTCTAT," "all expected nodes found via kmer find"

edge_matches=$(vg find -k TAAGGTTTGAA -c 0 -d x.idx | vg view -g - | grep "^L" | cut -f2,4 | tr '\t\n' '-,')
is "$edge_matches" "1-3,3-4,4-6,6-7,7-9," "all expected edges found via kmer find"

is $(vg find -n 2 -n 3 -c 1 -d x.idx | vg view -g - | wc -l) 15 "multiple nodes can be picked using vg find"

is $(vg find -S AGGGCTTTTAACTACTCCACATCCAAAGCTACCCAGGCCATTTTAAGTTTCCTGT -d x.idx | vg view - | wc -l) 33 "vg find returns a correctly-sized graph when seeking a sequence"

is $(vg find -S AGGGCTTTTAACTACTCCACATCCAAAGCTACCCAGGCCATTTTAAGTTTCCTGT -j 11 -d x.idx | vg view - | wc -l) 33 "vg find returns a correctly-sized graph when using jump-kmers"

is $(vg find -p x:0-100 -d x.idx | vg view -g - | wc -l) 42 "vg find returns a subgraph corresponding to particular reference coordinates"

is $(vg find -p x:0-100 -d x.idx | vg view -j - | jq ".node[].sequence" | tr -d '"\n' | wc -c) 100 "vg find returns a path of the correct length"

is $(vg find -p x:0-100 -c 1 -d x.idx | vg view -g - | wc -l) 70 "larger graph is returned when the reference path is queried with context"

is $(vg find -p x -c 10 -d x.idx | vg view -g - | wc -l) $(vg view -g x.vg | wc -l) "entire graph is returned when the reference path is queried with context"

is $(vg find -s 10 -d x.idx | wc -l) 1 "we can find edges on start"

is $(vg find -e 10 -d x.idx | wc -l) 1 "we can find edges on end"

rm -rf x.idx

vg index -x x.xg x.vg 2>/dev/null
is $(vg find -x x.xg -p x:200-300 -c 2 | vg view - | grep CTACTGACAGCAGA | cut -f 2) 72 "a path can be queried from the xg index"
is $(vg find -x x.xg -n 203 -c 1 | vg view - | grep CTACCCAGGCCATTTTAAGTTTCCTGT | wc -l) 1 "a node near another can be obtained using context from the xg index"

vg index -x x.xg -g x.gcsa -k 16 x.vg
is $(( for seq in $(vg sim -l 50 -n 100 -x x.xg); do vg find -M $seq -g x.gcsa; done ) | jq length | grep ^1$ | wc -l) 100 "each perfect read contains one maximal exact match"

vg index -x x.xg -g x.gcsa -k 16 x.vg
is $(vg find -n 1 -n 3 -D -x x.xg ) 8 "vg find -D finds approximate distance between 2 adjacent nodes"
is $(vg find -n 1 -n 2 -D -x x.xg ) 0 "vg find -D finds approximate distance between node and adjacent snp"
is $(vg find -n 17 -n 20 -D -x x.xg ) 7 "vg find -D jumps deletion"
# The correct distance is 6 still from the SNP, but renumbering ref vs alt makes
# the heuristic add 1 getting to the reference path
# TODO: improve heuristic
is $(vg find -n 16 -n 20 -D -x x.xg ) 19 "vg find -D jumps deletion from snp"

is $(vg find -n 2 -n 3 -c 1 -L -x x.xg | vg view -g - | wc -l) 15 "vg find -L finds same number of nodes (with -c 1)"

is $(vg find -r 6:2 -L -x x.xg | vg view -g - | grep S | wc -l) 3 "vg find -L works with -r "

rm -f x.idx x.xg x.gcsa x.gcsa.lcp x.vg

vg index -x m.xg inverting/m.vg
is $(vg find -n 174 -c 200 -L -x m.xg | vg view -g - | grep S | wc -l) 7 "vg find -L only follows alternating paths"
is $(vg find -n 2308 -c 10 -L -x m.xg | vg view -g - | grep S | wc -l) 10 "vg find -L tracks length"
is $(vg find -n 2315 -n 183 -n 176 -c 1 -L -x m.xg | vg view -g - | grep S | wc -l) 7 "vg find -L works with more than one input node"
rm m.xg

vg construct -rmem/h.fa >h.vg
vg index -g h.gcsa -k 16 h.vg
is $(vg find -M ACCGTTAGAGTCAG -g h.gcsa) '[["ACC",["1:-32"]],["CCGTTAG",["1:5"]],["GTTAGAGT",["1:19"]],["TAGAGTCAG",["1:40"]]]' "we find the 4 canonical SMEMs from @lh3's bwa mem poster"
rm -f h.gcsa h.gcsa.lcp h.vg

vg construct -r minigiab/q.fa -v minigiab/NA12878.chr22.tiny.giab.vcf.gz -m 64 >giab.vg
vg index -x giab.xg -g giab.gcsa -k 11 giab.vg
is $(vg find -M ATTCATNNNNAGTTAA -g giab.gcsa | md5sum | cut -f -1 -d\ ) $(md5sum correct/05_vg_find/28.txt | cut -f -1 -d\ ) "we can find the right MEMs for a sequence with Ns"
is $(vg find -M ATTCATNNNNAGTTAA -g giab.gcsa | md5sum | cut -f -1 -d\ ) $(vg find -M ATTCATNNNNNNNNAGTTAA -g giab.gcsa | md5sum | cut -f -1 -d\ ) "we find the same MEMs sequences with different lengths of Ns"
rm -f giab.vg giab.xg giab.gcsa


<<<<<<< HEAD
#vg construct -r mem/r.fa > r.vg
#vg index -x r.xg -g r.gcsa -k 16 r.vg
#is $(vg find -M GAGGCAGTGAAGAGATCGTGGGAGGGAC -R 10 -Z 10 -g r.gcsa -x r.xg) '[["GAGGCAGTGAAGAGATCGTGGGAG",["1:20"]],["GCAGTGAAGAGATCGTGGGAGGGAC",["1:43"]],["CAGTGAAGAGATCGTGGGAGG",["1:0"]]]' "we can find sub-MEMs and only return hits that are not within containing MEMs"
#rm -rf r.vg r.xg r.gcsa* mem/r.fa.fai

#vg view -J mem/s.json -v > s.vg
#vg index -x s.xg -g s.gcsa -k 16 s.vg
#is $(vg find -M ACGTGCCGTTAGCCAGTGGGTTAG -R 10 -Z 10 -x s.xg -g s.gcsa) '[["ACGTGCCGTTAGCCAGTGGGTTAG",["3:11"]],["AGCCAGTGGGTTA",["1:0","2:0"]]]' "we can find sub-MEMs in a hard case of de-duplication"
#rm -rf s.vg s.xg s.gcsa*
=======
vg construct -r mem/r.fa > r.vg
vg index -x r.xg -g r.gcsa -k 16 r.vg
is $(vg find -M GAGGCAGTGAAGAGATCGTGGGAGGGAC -R 10 -Z 10 -g r.gcsa -x r.xg) '[["GAGGCAGTGAAGAGATCGTGGGAG",["1:20"]],["GCAGTGAAGAGATCGTGGGAGGGAC",["1:43"]],["CAGTGAAGAGATCGTGGGAGG",["1:0"]]]' "we can find sub-MEMs and only return hits that are not within containing MEMs"
is $(vg find -M GAGGCAGTGAAGAGATCGTGGGAGGGAC -R 10 -Z 10 -f -g r.gcsa -x r.xg) '[["GAGGCAGTGAAGAGATCGTGGGAG",["1:20"]],["GCAGTGAAGAGATCGTGGGAGGGAC",["1:43"]],["CAGTGAAGAGATCGTGGGAGG",["1:0"]]]' "we get the same (sufficiently long) MEMs with the fast sub-MEM option"
rm -rf r.vg r.xg r.gcsa* mem/r.fa.fai

vg view -J mem/s.json -v > s.vg
vg index -x s.xg -g s.gcsa -k 16 s.vg
is $(vg find -M ACGTGCCGTTAGCCAGTGGGTTAG -R 10 -Z 10 -x s.xg -g s.gcsa) '[["ACGTGCCGTTAGCCAGTGGGTTAG",["3:11"]],["AGCCAGTGGGTTA",["1:0","2:0"]]]' "we can find sub-MEMs in a hard case of de-duplication"
is $(vg find -M ACGTGCCGTTAGCCAGTGGGTTAG -R 10 -Z 10 -f -x s.xg -g s.gcsa) '[["ACGTGCCGTTAGCCAGTGGGTTAG",["3:11"]],["AGCCAGTGGGTTA",["1:0","2:0"]]]' "we can find the same (sufficiently long) sub-MEMs the hard de-duplication case with the fast sub-MEM option"
rm -rf s.vg s.xg s.gcsa*
>>>>>>> 2cfbf879

vg construct -r small/x.fa -v small/x.vcf.gz >x.vg
vg index -x x.xg -g x.gcsa -k 11 x.vg
vg sim -s 1337 -n 100 -x x.xg >x.reads
vg map -x x.xg -g x.gcsa -r x.reads >x.gam
vg index -d x.db -N x.gam
is $(vg find -o 127 -d x.db | vg view -a - | wc -l) 6 "the index can return the set of alignments mapping to a particular node"
is $(vg find -A <(vg find -N <(seq 37 52 ) -x x.xg ) -d x.db | vg view -a - | wc -l) 15 "a subgraph query may be used to obtain a particular subset of alignments"
vg index -d x.db -a x.gam
is $(vg find -i 100:127 -d x.db | vg view -a - | wc -l) 20 "the index can return the set of alignments whose start node is within a given range"
rm -rf x.db x.gam x.reads

vg sim -s 1337 -n 1 -x x.xg -a >x.gam
is $(vg find -G x.gam -x x.xg | vg view - | grep ATTAGCCATGTGACTTTGAACAAGTTAGTTAATCTCTCTGAACTTCAGTT | wc -l) 1 "the index can be queried using GAM alignments"

rm -rf x.vg x.xg x.gcsa x.gam

vg construct -r tiny/tiny.fa -v tiny/tiny.vcf.gz >tiny.vg
vg index -x tiny.xg tiny.vg 
is $(vg find -x tiny.xg -n 12 -n 13 -n 14 -n 15 | vg view - | grep ^L | wc -l) 4 "find gets connected edges between queried nodes by default"
echo 12 13 >get.nodes
echo 14 >>get.nodes
echo 15 >>get.nodes
is $(vg find -x tiny.xg -N get.nodes | vg view - | grep ^S | wc -l) 4 "find gets nodes provided in a node file list"
rm -rf tiny.xg tiny.vg get.nodes
<|MERGE_RESOLUTION|>--- conflicted
+++ resolved
@@ -5,11 +5,7 @@
 
 PATH=../bin:$PATH # for vg
 
-<<<<<<< HEAD
 plan tests 35
-=======
-plan tests 39
->>>>>>> 2cfbf879
 
 vg construct -r small/x.fa -v small/x.vcf.gz >x.vg
 is $? 0 "construction"
@@ -86,30 +82,17 @@
 is $(vg find -M ATTCATNNNNAGTTAA -g giab.gcsa | md5sum | cut -f -1 -d\ ) $(vg find -M ATTCATNNNNNNNNAGTTAA -g giab.gcsa | md5sum | cut -f -1 -d\ ) "we find the same MEMs sequences with different lengths of Ns"
 rm -f giab.vg giab.xg giab.gcsa
 
-
-<<<<<<< HEAD
 #vg construct -r mem/r.fa > r.vg
 #vg index -x r.xg -g r.gcsa -k 16 r.vg
 #is $(vg find -M GAGGCAGTGAAGAGATCGTGGGAGGGAC -R 10 -Z 10 -g r.gcsa -x r.xg) '[["GAGGCAGTGAAGAGATCGTGGGAG",["1:20"]],["GCAGTGAAGAGATCGTGGGAGGGAC",["1:43"]],["CAGTGAAGAGATCGTGGGAGG",["1:0"]]]' "we can find sub-MEMs and only return hits that are not within containing MEMs"
+#is $(vg find -M GAGGCAGTGAAGAGATCGTGGGAGGGAC -R 10 -Z 10 -f -g r.gcsa -x r.xg) '[["GAGGCAGTGAAGAGATCGTGGGAG",["1:20"]],["GCAGTGAAGAGATCGTGGGAGGGAC",["1:43"]],["CAGTGAAGAGATCGTGGGAGG",["1:0"]]]' "we get the same (sufficiently long) MEMs with the fast sub-MEM option"
 #rm -rf r.vg r.xg r.gcsa* mem/r.fa.fai
 
 #vg view -J mem/s.json -v > s.vg
 #vg index -x s.xg -g s.gcsa -k 16 s.vg
 #is $(vg find -M ACGTGCCGTTAGCCAGTGGGTTAG -R 10 -Z 10 -x s.xg -g s.gcsa) '[["ACGTGCCGTTAGCCAGTGGGTTAG",["3:11"]],["AGCCAGTGGGTTA",["1:0","2:0"]]]' "we can find sub-MEMs in a hard case of de-duplication"
+#is $(vg find -M ACGTGCCGTTAGCCAGTGGGTTAG -R 10 -Z 10 -f -x s.xg -g s.gcsa) '[["ACGTGCCGTTAGCCAGTGGGTTAG",["3:11"]],["AGCCAGTGGGTTA",["1:0","2:0"]]]' "we can find the same (sufficiently long) sub-MEMs the hard de-duplication case with the fast sub-MEM option"
 #rm -rf s.vg s.xg s.gcsa*
-=======
-vg construct -r mem/r.fa > r.vg
-vg index -x r.xg -g r.gcsa -k 16 r.vg
-is $(vg find -M GAGGCAGTGAAGAGATCGTGGGAGGGAC -R 10 -Z 10 -g r.gcsa -x r.xg) '[["GAGGCAGTGAAGAGATCGTGGGAG",["1:20"]],["GCAGTGAAGAGATCGTGGGAGGGAC",["1:43"]],["CAGTGAAGAGATCGTGGGAGG",["1:0"]]]' "we can find sub-MEMs and only return hits that are not within containing MEMs"
-is $(vg find -M GAGGCAGTGAAGAGATCGTGGGAGGGAC -R 10 -Z 10 -f -g r.gcsa -x r.xg) '[["GAGGCAGTGAAGAGATCGTGGGAG",["1:20"]],["GCAGTGAAGAGATCGTGGGAGGGAC",["1:43"]],["CAGTGAAGAGATCGTGGGAGG",["1:0"]]]' "we get the same (sufficiently long) MEMs with the fast sub-MEM option"
-rm -rf r.vg r.xg r.gcsa* mem/r.fa.fai
-
-vg view -J mem/s.json -v > s.vg
-vg index -x s.xg -g s.gcsa -k 16 s.vg
-is $(vg find -M ACGTGCCGTTAGCCAGTGGGTTAG -R 10 -Z 10 -x s.xg -g s.gcsa) '[["ACGTGCCGTTAGCCAGTGGGTTAG",["3:11"]],["AGCCAGTGGGTTA",["1:0","2:0"]]]' "we can find sub-MEMs in a hard case of de-duplication"
-is $(vg find -M ACGTGCCGTTAGCCAGTGGGTTAG -R 10 -Z 10 -f -x s.xg -g s.gcsa) '[["ACGTGCCGTTAGCCAGTGGGTTAG",["3:11"]],["AGCCAGTGGGTTA",["1:0","2:0"]]]' "we can find the same (sufficiently long) sub-MEMs the hard de-duplication case with the fast sub-MEM option"
-rm -rf s.vg s.xg s.gcsa*
->>>>>>> 2cfbf879
 
 vg construct -r small/x.fa -v small/x.vcf.gz >x.vg
 vg index -x x.xg -g x.gcsa -k 11 x.vg
