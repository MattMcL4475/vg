--- conflicted
+++ resolved
@@ -1419,16 +1419,13 @@
             // While we have variants we want to include
             auto vvar = variant_source.get();
 
-<<<<<<< HEAD
-=======
             bool variant_acceptable = !vvar->is_sv();
-            if (do_svs) {
+
+            if (do_svs && vvar->is_sv()) {
                 variant_acceptable = vvar->canonicalize_sv(reference, insertions, true, -1);
                // now called implicitly in canonicalize: vvar->set_insertion_sequences(insertions);
                 
             }
-
->>>>>>> e6bb650f
             for (string& alt : vvar->alt) {
                 // Validate each alt of the variant
 
@@ -1453,11 +1450,6 @@
                 }
             }
 
-            if (do_svs && vvar->is_sv()) {
-                variant_acceptable = vvar->canonicalize_sv(reference, insertions, true, -1);
-               // now called implicitly in canonicalize: vvar->set_insertion_sequences(insertions);
-                
-            }
             if (!variant_acceptable) {
                 // Skip variants that have symbolic alleles or other nonsense we can't parse.
                 variant_source.handle_buffer();
