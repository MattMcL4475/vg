//
//  multipath_mapper.hpp
//
//
//

#ifndef multipath_mapper_hpp
#define multipath_mapper_hpp

#include "hash_map.hpp"
#include "suffix_tree.hpp"
#include "mapper.hpp"
#include "gssw_aligner.hpp"
#include "types.hpp"
#include "multipath_alignment.hpp"
#include "xg.hpp"
#include "vg.pb.h"
#include "position.hpp"
#include "path.hpp"
#include "edit.hpp"
#include "snarls.hpp"

using namespace std;

namespace vg {

    
    
    class MultipathMapper : public BaseMapper  {
    public:
    
        ////////////////////////////////////////////////////////////////////////
        // Interface
        ////////////////////////////////////////////////////////////////////////
    
        MultipathMapper(xg::XG* xg_index, gcsa::GCSA* gcsa_index, gcsa::LCPArray* lcp_array,
                        SnarlManager* snarl_manager = nullptr);
        ~MultipathMapper();
        
        /// Map read in alignment to graph and make multipath alignments.
        void multipath_map(const Alignment& alignment,
                           vector<MultipathAlignment>& multipath_alns_out,
                           size_t max_alt_mappings);
                           
        /// Map a paired read to the graph and make paired multipath alignments. Assumes reads are on the
        /// same strand of the DNA/RNA molecule. If the fragment length distribution is still being estimated
        /// and the pair cannot be mapped unambiguously, adds the reads to a buffer for ambiguous pairs and
        /// does not output any multipath alignments.
        void multipath_map_paired(const Alignment& alignment1, const Alignment& alignment2,
                                  vector<pair<MultipathAlignment, MultipathAlignment>>& multipath_aln_pairs_out,
                                  vector<pair<Alignment, Alignment>>& ambiguous_pair_buffer,
                                  size_t max_alt_mappings);
        
        /// Debugging function to check that multipath alignment meets the formalism's basic
        /// invariants. Returns true if multipath alignment is valid, else false. Does not
        /// validate alignment score.
        bool validate_multipath_alignment(const MultipathAlignment& multipath_aln) const;
        
        /// Sets the minimum clustering MEM length to the approximate length that a MEM would have to be to
        /// have at most the given probability of occurring in random sequence of the same size as the graph
        void set_automatic_min_clustering_length(double random_mem_probability = 0.5);
        
        /// Map random sequences against the graph to calibrate a parameterized distribution that detects
        /// when mappings are likely to have occurred by chance
        void calibrate_mismapping_detection(size_t num_simulations = 1000, size_t simulated_read_length = 150);
        
        // parameters
        
        int64_t max_snarl_cut_size = 5;
        int32_t band_padding = 2;
        size_t max_expected_dist_approx_error = 8;
        int32_t num_alt_alns = 4;
        double mem_coverage_min_ratio = 0.5;
        double max_suboptimal_path_score_ratio = 2.0;
        size_t num_mapping_attempts = 1;
        double log_likelihood_approx_factor = 1.0;
        size_t min_clustering_mem_length = 0;
        size_t max_p_value_memo_size = 500;
<<<<<<< HEAD
        double pseudo_length_multiplier = 1.65;
=======
        bool unstranded_clustering = true;
>>>>>>> 97a9b253
        
        //static size_t PRUNE_COUNTER;
        //static size_t SUBGRAPH_TOTAL;
        
        /// We often pass around clusters of MEMs and their graph positions.
        using memcluster_t = vector<pair<const MaximalExactMatch*, pos_t>>;
        
        /// This represents a graph for a cluster, and holds a pointer to the
        /// actual extracted graph, a list of assigned MEMs, and the number of
        /// bases of read coverage that that MEM cluster provides (which serves
        /// as a priority).
        using clustergraph_t = tuple<VG*, memcluster_t, size_t>;
        
    protected:
        
        /// Wrapped internal function that allows some code paths to circumvent the current
        /// mapping quality method option.
        void multipath_map_internal(const Alignment& alignment,
                                    MappingQualityMethod mapq_method,
                                    vector<MultipathAlignment>& multipath_alns_out,
                                    size_t max_alt_mappings);
        
        /// Before the fragment length distribution has been estimated, look for an unambiguous mapping of
        /// the reads using the single ended routine. If we find one record the fragment length and report
        /// the pair, if we don't find one, add the read pair to a buffer instead of the output vector.
        void attempt_unpaired_multipath_map_of_pair(const Alignment& alignment1, const Alignment& alignment2,
                                                    vector<pair<MultipathAlignment, MultipathAlignment>>& multipath_aln_pairs_out,
                                                    vector<pair<Alignment, Alignment>>& ambiguous_pair_buffer);
        
        /// Extracts a section of graph at a distance from the MultipathAlignment based on the fragment length
        /// distribution and attempts to align the other paired read to it. If rescuing forward, assumes the
        /// provided MultipathAlignment is the first read and vice versa if rescuing backward. Rescue constructs
        /// a conventional local alignment with gssw and converts the Alignment to a MultipathAlignment. The
        /// MultipathAlignment will be stored in the object passed by reference as an argument.
        bool attempt_rescue(const MultipathAlignment& multipath_aln, const Alignment& other_aln,
                            bool rescue_forward, MultipathAlignment& rescue_multipath_aln);
        
        /// After clustering MEMs, extracting graphs, and assigning hits to cluster graphs, perform
        /// multipath alignment
        void align_to_cluster_graphs(const Alignment& alignment,
                                     MappingQualityMethod mapq_method,
                                     vector<clustergraph_t>& cluster_graphs,
                                     vector<MultipathAlignment>& multipath_alns_out,
                                     size_t max_alt_mappings);
        
        /// After clustering MEMs, extracting graphs, assigning hits to cluster graphs, and determining
        /// which cluster graph pairs meet the fragment length distance constraints, perform multipath
        /// alignment
        void align_to_cluster_graph_pairs(const Alignment& alignment1, const Alignment& alignment2,
                                          vector<clustergraph_t>& cluster_graphs1,
                                          vector<clustergraph_t>& cluster_graphs2,
                                          vector<pair<pair<size_t, size_t>, int64_t>>& cluster_pairs,
                                          vector<pair<MultipathAlignment, MultipathAlignment>>& multipath_aln_pairs_out,
                                          size_t max_alt_mappings,
                                          OrientedDistanceClusterer::paths_of_node_memo_t* paths_of_node_memo,
                                          OrientedDistanceClusterer::oriented_occurences_memo_t* oriented_occurences_memo,
                                          OrientedDistanceClusterer::handle_memo_t* handle_memo);
        
        /// Align the read ends independently, but also try to form rescue alignments for each from
        /// the other. Return true if output obeys pair consistency and false otherwise.
        bool align_to_cluster_graphs_with_rescue(const Alignment& alignment1, const Alignment& alignment2,
                                                 vector<clustergraph_t>& cluster_graphs1,
                                                 vector<clustergraph_t>& cluster_graphs2,
                                                 vector<pair<MultipathAlignment, MultipathAlignment>>& multipath_aln_pairs_out,
                                                 size_t max_alt_mappings);
        
        /// Extracts a subgraph around each cluster of MEMs that encompasses any
        /// graph position reachable (according to the Mapper's aligner) with
        /// local alignment anchored at the MEMs. If any subgraphs overlap, they
        /// are merged into one subgraph. Returns a vector of all the merged
        /// cluster subgraphs, their MEMs assigned from the mems vector
        /// according to the MEMs' hits, and their read coverages in bp. The
        /// caller must delete the VG objects produced!
        vector<clustergraph_t> query_cluster_graphs(const Alignment& alignment,
                                                    const vector<MaximalExactMatch>& mems,
                                                    const vector<memcluster_t>& clusters);
        
        /// If there are any MultipathAlignments with multiple connected components, split them
        /// up and add them to the return vector
        void split_multicomponent_alignments(vector<MultipathAlignment>& multipath_alns_out) const;
        
        /// If there are any MultipathAlignments with multiple connected components, split them
        /// up and add them to the return vector, also measure the distance between them and add
        /// a record to the cluster pairs vector
        void split_multicomponent_alignments(vector<pair<MultipathAlignment, MultipathAlignment>>& multipath_aln_pairs_out,
                                             vector<pair<pair<size_t, size_t>, int64_t>>& cluster_pairs) const;
        
        
        
        /// Make a multipath alignment of the read against the indicated graph and add it to
        /// the list of multimappings.
        void multipath_align(const Alignment& alignment, VG* vg,
                             memcluster_t& graph_mems,
                             MultipathAlignment& multipath_aln_out) const;
        
        /// Remove the full length bonus from all source or sink subpaths that received it
        void strip_full_length_bonuses(MultipathAlignment& mulipath_aln) const;
        
        /// Sorts mappings by score and store mapping quality of the optimal alignment in the MultipathAlignment object
        void sort_and_compute_mapping_quality(vector<MultipathAlignment>& multipath_alns, MappingQualityMethod mapq_method) const;
        
        /// Sorts mappings by score and store mapping quality of the optimal alignment in the MultipathAlignment object
        /// If there are ties between scores, breaks them by the expected distance between pairs as computed by the
        /// OrientedDistanceClusterer::cluster_pairs function (modified cluster_pairs vector)
        void sort_and_compute_mapping_quality(vector<pair<MultipathAlignment, MultipathAlignment>>& multipath_aln_pairs,
                                              vector<pair<pair<size_t, size_t>, int64_t>>& cluster_pairs) const;
        
        /// Computes the log-likelihood of a given fragment length in the trained distribution
        double fragment_length_log_likelihood(int64_t length) const;
        
        /// Computes the number of read bases a cluster of MEM hits covers.
        static int64_t read_coverage(const memcluster_t& mem_hits);
        
        /// Would an alignment this good be expected against a graph this big by chance alone
        bool likely_mismapping(const MultipathAlignment& multipath_aln);
        
        /// A scaling of a score so that it approximately follows the distribution of the longest match in p-value test
        size_t pseudo_length(const MultipathAlignment& multipath_aln) const;
        
        /// The approximate p-value for a match length of the given size against the current graph
        double random_match_p_value(size_t match_length, size_t read_length);
        
        /// Compute the approximate distance between two multipath alignments
        int64_t distance_between(const MultipathAlignment& multipath_aln_1,
                                 const MultipathAlignment& multipath_aln_2,
                                 bool forward_strand = false) const;
        
        /// Are two multipath alignments consistently placed based on the learned fragment length distribution?
        bool are_consistent(const MultipathAlignment& multipath_aln_1, const MultipathAlignment& multipath_aln_2) const;
        
        /// Is this a consistent inter-pair distance based on the learned fragment length distribution?
        bool is_consistent(int64_t distance) const;
        
        /// Computes the Z-score of the number of matches against an equal length random DNA string.
        double read_coverage_z_score(int64_t coverage, const Alignment& alignment) const;
        
        /// Return true if any of the initial positions of the source Subpaths are shared between the two
        /// multipath alignments
        bool share_start_position(const MultipathAlignment& multipath_aln_1, const MultipathAlignment& multipath_aln_2) const;
        
        /// Detects if each pair can be assigned to a consistent strand of a path, and if not removes them. Also
        /// inverts the distances in the cluster pairs vector according to the strand
        void establish_strand_consistency(vector<pair<MultipathAlignment, MultipathAlignment>>& multipath_aln_pairs,
                                          vector<pair<pair<size_t, size_t>, int64_t>>& cluster_pairs,
                                          OrientedDistanceClusterer::paths_of_node_memo_t* paths_of_node_memo,
                                          OrientedDistanceClusterer::oriented_occurences_memo_t* oriented_occurences_memo,
                                          OrientedDistanceClusterer::handle_memo_t* handle_memo);
        
        SnarlManager* snarl_manager;
        
        // a memo for the transcendental p-value function (thread local to maintain threadsafety)
        static thread_local unordered_map<pair<size_t, size_t>, double> p_value_memo;
    };
    
    // TODO: put in MultipathAlignmentGraph namespace
    class ExactMatchNode {
    public:
        string::const_iterator begin;
        string::const_iterator end;
        Path path;
        
        // pairs of (target index, path length)
        vector<pair<size_t, size_t>> edges;
    };
    
    // TODO: put in MultipathMapper namespace
    class MultipathAlignmentGraph {
    public:
        // removes duplicate sub-MEMs contained in parent MEMs
        MultipathAlignmentGraph(VG& vg, const MultipathMapper::memcluster_t& hits,
                                const unordered_map<id_t, pair<id_t, bool>>& projection_trans,
                                SnarlManager* cutting_snarls = nullptr, int64_t max_snarl_cut_size = 5);
        
        ~MultipathAlignmentGraph();
        
        /// Fills input vector with node indices of a topological sort
        void topological_sort(vector<size_t>& order_out);
        
        /// Removes all transitive edges from graph (reduces to minimum equivalent graph)
        /// Note: reorders internal representation of adjacency lists
        void remove_transitive_edges(const vector<size_t>& topological_order);
        
        /// Removes nodes and edges that are not part of any path that has an estimated score
        /// within some amount of the highest scoring path
        void prune_to_high_scoring_paths(const Alignment& alignment, const BaseAligner* aligner,
                                         double MultipathAlignmentGraph, const vector<size_t>& topological_order);
        
        /// Reorders adjacency list representation of edges so that they follow the indicated
        /// ordering of their target nodes
        void reorder_adjacency_lists(const vector<size_t>& order);
        
        vector<ExactMatchNode> match_nodes;
    };
}



#endif /* multipath_mapper_hpp */<|MERGE_RESOLUTION|>--- conflicted
+++ resolved
@@ -76,11 +76,8 @@
         double log_likelihood_approx_factor = 1.0;
         size_t min_clustering_mem_length = 0;
         size_t max_p_value_memo_size = 500;
-<<<<<<< HEAD
         double pseudo_length_multiplier = 1.65;
-=======
         bool unstranded_clustering = true;
->>>>>>> 97a9b253
         
         //static size_t PRUNE_COUNTER;
         //static size_t SUBGRAPH_TOTAL;
