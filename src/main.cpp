#include <iostream>
#include <fstream>
#include <ctime>
#include <cstdio>
#include <getopt.h>
#include "gcsa.h"
// From gcsa2
#include "files.h"
#include "json2pb.h"
#include "vg.hpp"
#include "vg.pb.h"
#include "vg_set.hpp"
#include "index.hpp"
#include "mapper.hpp"
#include "Variant.h"
#include "Fasta.h"
#include "stream.hpp"
#include "alignment.hpp"
#include "convert.hpp"
#include "pileup.hpp"
#include "caller.hpp"
#include "deconstructor.hpp"
#include "google/protobuf/stubs/common.h"

using namespace std;
using namespace google::protobuf;
using namespace vg;

void help_validate(char** argv) {
    cerr << "usage: " << argv[0] << " validate [options] graph" << endl
         << "Validate the graph." << endl
         << endl
         << "options:" << endl
         << "    default: check all aspects of the graph, if options are specified do only those" << endl
         << "    -n, --nodes    verify that we have the expected number of nodes" << endl
         << "    -e, --edges    verify that the graph contains all nodes that are referred to by edges" << endl
         << "    -p, --paths    verify that contiguous path segments are connected by edges" << endl
         << "    -o, --orphans  verify that all nodes have edges" << endl;
}

int main_validate(int argc, char** argv) {

    if (argc <= 2) {
        help_validate(argv);
        return 1;
    }

    bool check_nodes = false;
    bool check_edges = false;
    bool check_orphans = false;
    bool check_paths = false;

    int c;
    optind = 2; // force optind past command positional argument
    while (true) {
        static struct option long_options[] =
            {
                {"help", no_argument, 0, 'h'},
                {"nodes", no_argument, 0, 'n'},
                {"edges", no_argument, 0, 'e'},
                {"paths", no_argument, 0, 'o'},
                {"orphans", no_argument, 0, 'p'},
                {0, 0, 0, 0}
            };

        int option_index = 0;
        c = getopt_long (argc, argv, "hneop",
                         long_options, &option_index);

        // Detect the end of the options.
        if (c == -1)
            break;

        switch (c)
        {

        case 'n':
            check_nodes = true;
            break;

        case 'e':
            check_edges = true;
            break;

        case 'o':
            check_orphans = true;
            break;

        case 'p':
            check_paths = true;
            break;

        case 'h':
        case '?':
            help_validate(argv);
            exit(1);
            break;

        default:
            abort ();
        }
    }

    VG* graph;
    string file_name = argv[optind];
    if (file_name == "-") {
        graph = new VG(std::cin);
    } else {
        ifstream in;
        in.open(file_name.c_str());
        graph = new VG(in);
    }

    // if we chose a specific subset, do just them
    if (check_nodes || check_edges || check_orphans || check_paths) {
        if (graph->is_valid(check_nodes, check_edges, check_orphans, check_paths)) {
            return 0;
        } else {
            return 1;
        }
    // otherwise do everything
    } else if (graph->is_valid()) {
        return 0;
    } else {
        return 1;
    }
}

void help_compare(char** argv) {
    cerr << "usage: " << argv[0] << " compare [options] graph1 graph2" << endl
         << "Compare kmer sets of two graphs" << endl
         << endl
         << "options:" << endl
         << "    -d, --db-name1 FILE  use this db for graph1 (defaults to <graph1>.index/)" << endl
         << "    -e, --db-name2 FILE  use this db for graph2 (defaults to <graph1>.index/)" << endl
         << "    -t, --threads N      number of threads to use" << endl;
}

int main_compare(int argc, char** argv) {

    if (argc <= 3) {
        help_compare(argv);
        return 1;
    }

    string db_name1;
    string db_name2;
    int num_threads = 1;

    int c;
    optind = 2; // force optind past command positional argument
    while (true) {
        static struct option long_options[] =
            {
                {"help", no_argument, 0, 'h'},
                {"db-name1", required_argument, 0, 'd'},
                {"db-name2", required_argument, 0, 'e'},
                {"threads", required_argument, 0, 't'},
                {0, 0, 0, 0}
            };

        int option_index = 0;
        c = getopt_long (argc, argv, "hd:e:t:",
                         long_options, &option_index);

        // Detect the end of the options.
        if (c == -1)
            break;

        switch (c)
        {

        case 'd':
            db_name1 = optarg;
            break;

        case 'e':
            db_name2 = optarg;
            break;

        case 't':
            num_threads = atoi(optarg);
            break;

        case 'h':
        case '?':
            help_compare(argv);
            exit(1);
            break;

        default:
            abort ();
        }
    }

    omp_set_num_threads(num_threads);

    string file_name1 = argv[optind++];
    string file_name2 = argv[optind];

    if (db_name1.empty()) {
        db_name1 = file_name1 + ".index";
    }
    if (db_name2.empty()) {
        db_name2 = file_name2 + ".index";
    }

    // Note: only supporting rocksdb index for now.

    Index index1;
    index1.open_read_only(db_name1);

    Index index2;
    index2.open_read_only(db_name2);

    pair<int64_t, int64_t> index1_vs_index2;
    pair<int64_t, int64_t> index2_vs_index1;

    // Index::compare is not parallel, but at least we can do the
    // two directions at the same time...
#pragma omp parallel sections
    {
#pragma omp section
        {
            index1_vs_index2 = index1.compare_kmers(index2);
        }
#pragma omp section
        {
            index2_vs_index1 = index2.compare_kmers(index1);
        }
    }
{// <-- for emacs
    assert(index1_vs_index2.first == index2_vs_index1.first);

    int64_t db1_count = index1_vs_index2.first + index1_vs_index2.second;
    int64_t db2_count = index2_vs_index1.first + index2_vs_index1.second;
    int64_t db1_only = index1_vs_index2.second;
    int64_t db2_only = index2_vs_index1.second;
    int64_t db1_and_db2 = index1_vs_index2.first;
    int64_t db1_or_db2 = db1_only + db2_only + db1_and_db2;

    cout << "{\n"
         << "\"db1_path\": " << "\"" << db_name1 << "\"" << ",\n"
         << "\"db2_path\": " << "\"" << db_name2 << "\"" << ",\n"
         << "\"db1_total\": " << db1_count << ",\n"
         << "\"db2_total\": " << db2_count << ",\n"
         << "\"db1_only\": " << db1_only << ",\n"
         << "\"db2_only\": " << db2_only << ",\n"
         << "\"intersection\": " << db1_and_db2 << ",\n"
         << "\"union\": " << db1_or_db2 << "\n"
         << "}" << endl;
}
return 0;
}

void help_call(char** argv) {
    cerr << "usage: " << argv[0] << " call [options] <graph.vg> <pileup.vgpu> > sample_graph.vg" << endl
         << "Compute SNPs from pilup data (prototype! for evaluation only). " << endl
         << endl
         << "options:" << endl
         << "    -d, --min_depth         minimum depth of pileup (default=" << Caller::Default_min_depth <<")" << endl
         << "    -e, --max_depth         maximum depth of pileup (default=" << Caller::Default_max_depth <<")" << endl
         << "    -s, --min_support       minimum number of reads required to support snp (default=" << Caller::Default_min_support <<")" << endl
         << "    -r, --het_prior         prior for heterozygous genotype (default=" << Caller::Default_het_prior <<")" << endl
         << "    -q, --default_read_qual phred quality score to use if none found in the pileup (default="
         << (int)Caller::Default_default_quality << ")" << endl
         << "    -l, --leave_uncalled    leave un-called graph regions in output" << endl
         << "    -j, --json              output in JSON" << endl
         << "    -p, --progress          show progress" << endl
         << "    -t, --threads N         number of threads to use" << endl;
}

int main_call(int argc, char** argv) {

    if (argc <= 3) {
        help_call(argv);
        return 1;
    }

    double het_prior = Caller::Default_het_prior;
    int min_depth = Caller::Default_min_depth;
    int max_depth = Caller::Default_max_depth;
    int min_support = Caller::Default_min_support;
    int default_read_qual = Caller::Default_default_quality;
    bool leave_uncalled = false;
    bool output_json = false;
    bool show_progress = false;
    int thread_count = 1;

    int c;
    optind = 2; // force optind past command positional arguments
    while (true) {
        static struct option long_options[] =
            {
                {"min_depth", required_argument, 0, 'd'},
                {"max_depth", required_argument, 0, 'e'},
                {"min_support", required_argument, 0, 's'},
                {"default_read_qual", required_argument, 0, 'q'},
                {"leave_uncalled", no_argument, 0, 'l'},
                {"json", no_argument, 0, 'j'},
                {"progress", no_argument, 0, 'p'},
                {"het_prior", required_argument, 0, 'r'},
                {"threads", required_argument, 0, 't'},
                {0, 0, 0, 0}
            };

        int option_index = 0;
        c = getopt_long (argc, argv, "d:e:s:q:ljpr:t:",
                         long_options, &option_index);

        /* Detect the end of the options. */
        if (c == -1)
            break;

        switch (c)
        {
        case 'd':
            min_depth = atoi(optarg);
            break;
        case 'e':
            max_depth = atoi(optarg);
            break;
        case 's':
            min_support = atoi(optarg);
            break;
        case 'q':
            default_read_qual = atoi(optarg);
            break;
        case 'l':
            leave_uncalled = true;
            break;
        case 'j':
            output_json = true;
            break;
        case 'p':
            show_progress = true;
            break;
        case 'r':
            het_prior = atof(optarg);
            break;
        case 't':
            thread_count = atoi(optarg);
            break;
        case 'h':
        case '?':
            /* getopt_long already printed an error message. */
            help_call(argv);
            exit(1);
            break;

        default:
            abort ();
        }
    }
    omp_set_num_threads(thread_count);
    thread_count = get_thread_count();

    // read the graph
    if (optind >= argc) {
        help_call(argv);
        return 1;
    }
    if (show_progress) {
        cerr << "Reading input graph" << endl;
    }
    VG* graph;
    string graph_file_name = argv[optind++];
    if (graph_file_name == "-") {
        graph = new VG(std::cin);
    } else {
        ifstream in;
        in.open(graph_file_name.c_str());
        if (!in) {
            cerr << "error: input file " << graph_file_name << " not found." << endl;
            exit(1);
        }
        graph = new VG(in);
    }

    // setup pileup stream
    if (optind >= argc) {
        help_call(argv);
        return 1;
    }
    string pileup_file_name = argv[optind];
    istream* pileup_stream = NULL;
    ifstream in;
    if (pileup_file_name == "-") {
        if (graph_file_name == "-") {
            cerr << "error: graph and pileup can't both be from stdin." << endl;
            exit(1);
        }
        pileup_stream = &std::cin;
    } else {
        in.open(pileup_file_name);
        if (!in) {
            cerr << "error: input file " << pileup_file_name << " not found." << endl;
            exit(1);
        }
        pileup_stream = &in;
    }

    // compute the variants.
    if (show_progress) {
        cerr << "Computing variants" << endl;
    }
    Caller caller(graph,
                  het_prior, min_depth, max_depth, min_support,
                  Caller::Default_min_frac, Caller::Default_min_likelihood,
                  leave_uncalled, default_read_qual);

    function<void(NodePileup&)> lambda = [&caller](NodePileup& pileup) {
        caller.call_node_pileup(pileup);
    };
    stream::for_each(*pileup_stream, lambda);

    // map the edges from original graph
    if (show_progress) {
        cerr << "Mapping edges into call graph" << endl;
    }
    caller.update_call_graph();

    // write the call graph
    if (show_progress) {
        cerr << "Writing call graph" << endl;
    }
    caller.write_call_graph(cout, output_json);

    return 0;
}

void help_pileup(char** argv) {
    cerr << "usage: " << argv[0] << " pileup [options] <graph.vg> <alignment.gam> > out.vgpu" << endl
         << "Calculate pileup for each position in graph and output in VG Pileup format (list of protobuf NodePileups)." << endl
         << endl
         << "options:" << endl
         << "    -j, --json           output in JSON" << endl
         << "    -p, --progress       show progress" << endl
         << "    -t, --threads N      number of threads to use" << endl;
}

int main_pileup(int argc, char** argv) {

    if (argc <= 3) {
        help_pileup(argv);
        return 1;
    }

    bool output_json = false;
    bool show_progress = false;
    int thread_count = 1;

    int c;
    optind = 2; // force optind past command positional arguments
    while (true) {
        static struct option long_options[] =
            {
                {"json", required_argument, 0, 'j'},
                {"progress", required_argument, 0, 'p'},
                {"threads", required_argument, 0, 't'},
                {0, 0, 0, 0}
            };

        int option_index = 0;
        c = getopt_long (argc, argv, "jpt:",
                         long_options, &option_index);

        /* Detect the end of the options. */
        if (c == -1)
            break;

        switch (c)
        {
        case 'j':
            output_json = true;
            break;
        case 'p':
            show_progress = true;
            break;
        case 't':
            thread_count = atoi(optarg);
            break;
        case 'h':
        case '?':
            /* getopt_long already printed an error message. */
            help_pileup(argv);
            exit(1);
            break;

        default:
            abort ();
        }
    }
    omp_set_num_threads(thread_count);
    thread_count = get_thread_count();

    // read the graph
    if (show_progress) {
        cerr << "Reading input graph" << endl;
    }
    VG* graph;
    string graph_file_name = argv[optind++];
    if (graph_file_name == "-") {
        graph = new VG(std::cin);
    } else {
        ifstream in;
        in.open(graph_file_name.c_str());
        if (!in) {
            cerr << "error: input file " << graph_file_name << " not found." << endl;
            exit(1);
        }
        graph = new VG(in);
    }

    // setup alignment stream
    string alignments_file_name = argv[optind++];
    istream* alignment_stream = NULL;
    ifstream in;
    if (alignments_file_name == "-") {
        if (graph_file_name == "-") {
            cerr << "error: graph and alignments can't both be from stdin." << endl;
            exit(1);
        }
        alignment_stream = &std::cin;
    } else {
        in.open(alignments_file_name);
        if (!in) {
            cerr << "error: input file " << graph_file_name << " not found." << endl;
            exit(1);
        }
        alignment_stream = &in;
    }

    // compute the pileups.
    if (show_progress) {
        cerr << "Computing pileups" << endl;
    }
    vector<Pileups> pileups(thread_count);
    function<void(Alignment&)> lambda = [&pileups, &graph](Alignment& aln) {
        int tid = omp_get_thread_num();
        pileups[tid].compute_from_alignment(*graph, aln);
    };
    stream::for_each_parallel(*alignment_stream, lambda);

    // single-threaded (!) merge
    if (show_progress && pileups.size() > 1) {
        cerr << "Merging pileups" << endl;
    }
    for (int i = 1; i < pileups.size(); ++i) {
        pileups[0].merge(pileups[i]);
    }
    // spit out the pileup
    if (show_progress) {
        cerr << "Writing pileups" << endl;
    }
    if (output_json == false) {
      pileups[0].write(std::cout);
    } else {
      pileups[0].to_json(std::cout);
    }

    delete graph;
    return 0;
}

void help_msga(char** argv) {
    cerr << "usage: " << argv[0] << " msga [options] >graph.vg" << endl
         << "Multiple sequence / graph aligner." << endl
         << endl
         << "options:" << endl
         << "    -f, --from FILE         use sequences in (fasta) FILE" << endl
         << "    -n, --name NAME         include this sequence" << endl
         << "                             (If any --name is specified, use only" << endl
         << "                              specified sequences from FASTA files.)" << endl
         << "    -b, --base NAME         use this sequence as the graph basis if graph is empty" << endl
         << "    -s, --seq SEQUENCE      literally include this sequence" << endl
         << "    -g, --graph FILE        include this graph" << endl
         << "    -k, --map-kmer-size N   use kmers of size N when mapping (default: 16)" << endl
         << "    -l, --kmer-min N        give up aligning if kmer size gets below this threshold (default: 5)" << endl
         << "    -K, --idx-kmer-size N   use kmers of this size for building the GCSA indexes (default: 16)" << endl
         << "    -E, --idx-edge-max N    reduce complexity of graph indexed by GCSA using this edge max (default: off)" << endl
         << "    -Q, --idx-prune-subs N  prune subgraphs shorter than this length from input graph to GCSA (default: off)" << endl
         << "    -m, --node-max N        chop nodes to be shorter than this length (default: 2* --idx-kmer-size)" << endl
         << "    -X, --idx-doublings N   use this many doublings when building the GCSA indexes (default: 2)" << endl
         << "    -j, --kmer-stride N     step distance between succesive kmers to use for seeding (default: kmer size)" << endl
         << "    -S, --sens-step N       decrease kmer size by N bp until alignment succeeds (default: 5)" << endl
         << "    -M, --max-attempts N    try to improve sensitivity and align this many times (default: 10)" << endl
         << "    -c, --context-depth N   follow this many edges out from each thread for alignment (default: 3)" << endl
         << "    -C, --cluster-min N     require at least this many kmer hits in a cluster to attempt alignment (default: 1)" << endl
         << "    -P, --score-per-bp N    accept alignment only if the alignment score per base is > N (default: 1.5)" << endl
         << "    -B, --band-width N      use this bandwidth when mapping" << endl
        //<< "    -I, --iter-max N        if path inclusion fails (due to banding) try again up to this many times (default: 1)" << endl
         << "    -N, --no-normalize      don't normalize the graph before tracing the original paths through it" << endl
         << "    -z, --allow-nonpath     don't remove parts of the graph that aren't in the paths of the inputs" << endl
         << "    -D, --debug             print debugging information about construction to stderr" << endl
         << "    -A, --debug-align       print debugging information about alignment to stderr" << endl
         << "    -t, --threads N         number of threads to use" << endl
         << endl
         << "Construct a multiple sequence alignment from all sequences in the" << endl
         << "input fasta-format files, graphs, and sequences." << endl
         << endl
         << "Emits the resulting MSA as a (vg-format) graph." << endl;
}

int main_msga(int argc, char** argv) {

    if (argc == 2) {
         help_msga(argv);
        return 1;
    }

    vector<string> fasta_files;
    set<string> seq_names;
    vector<string> sequences;
    vector<string> graph_files;
    string base_seq_name;
    size_t max_fragment_length = 100000; // 100kb
    int idx_kmer_size = 16;
    int idx_doublings = 2;
    int kmer_size = 16;
    int kmer_stride = 0;
    int sens_step = 0;
    int best_clusters = 0;
    int cluster_min = 1;
    int max_attempts = 10;
    // if this is set too low, we may miss optimal alignments
    int context_depth = 3;
    float min_score_per_bp = 1.5;
    float min_kmer_entropy = 0;
    int band_width = 1000;
    size_t doubling_steps = 2;
    bool debug = false;
    bool debug_align = false;
    size_t node_max = 0;
    size_t kmer_min = 5;
    int alignment_threads = 1;
    int edge_max = 0;
    int subgraph_prune = 0;
    bool normalize = true;
    bool allow_nonpath = false;
    int iter_max = 1;

    int c;
    optind = 2; // force optind past command positional argument
    while (true) {
        static struct option long_options[] =
            {
                {"help", no_argument, 0, 'h'},
                {"from", required_argument, 0, 'f'},
                {"name", required_argument, 0, 'n'},
                {"seq", required_argument, 0, 's'},
                {"graph", required_argument, 0, 'g'},
                {"base", required_argument, 0, 'b'},
                {"idx-kmer-size", required_argument, 0, 'K'},
                {"idx-doublings", required_argument, 0, 'X'},
                {"map-kmer-size", required_argument, 0, 'k'},
                {"band-width", required_argument, 0, 'B'},
                {"debug", no_argument, 0, 'D'},
                {"debug-align", no_argument, 0, 'A'},
                {"sens-step", required_argument, 0, 'S'},
                {"kmer-stride", required_argument, 0, 'j'},
                {"max-attempts", required_argument, 0, 'M'},
                {"context-depth", required_argument, 0, 'c'},
                {"cluster-min", required_argument, 0, 'C'},
                {"score-per-bp", required_argument, 0, 'P'},
                {"kmer-min", required_argument, 0, 'l'},
                {"idx-edge-max", required_argument, 0, 'E'},
                {"idx-prune-subs", required_argument, 0, 'Q'},
                {"normalize", no_argument, 0, 'N'},
                {"allow-nonpath", no_argument, 0, 'z'},
                {"iter-max", required_argument, 0, 'I'},
                {0, 0, 0, 0}
            };

        int option_index = 0;
        c = getopt_long (argc, argv, "hf:n:s:g:b:k:B:DAS:j:M:c:C:X:m:K:l:P:t:E:Q:NzI:",
                         long_options, &option_index);

        // Detect the end of the options.
        if (c == -1)
            break;

        switch (c)
        {

        case 'S':
            sens_step = atoi(optarg);
            break;

        case 'j':
            kmer_stride = atoi(optarg);
            break;

        case 'M':
            max_attempts = atoi(optarg);
            break;

        case 'I':
            iter_max = atoi(optarg);
            break;

        case 'c':
            context_depth = atoi(optarg);
            break;

        case 'C':
            cluster_min = atoi(optarg);
            break;

        case 'f':
            fasta_files.push_back(optarg);
            break;

        case 'n':
            seq_names.insert(optarg);
            break;

        case 's':
            sequences.push_back(optarg);
            break;

        case 'b':
            base_seq_name = optarg;
            break;

        case 'g':
            if (graph_files.size() != 0) {
                cerr << "[vg msga] Error: graph-graph alignment is not yet implemented." << endl
                     << "We can only use one input graph." << endl;
                return 1;
            }
            graph_files.push_back(optarg);
            break;

        case 'k':
            kmer_size = atoi(optarg);
            break;

        case 'l':
            kmer_min = atoi(optarg);
            break;

        case 'B':
            band_width = atoi(optarg);
            break;

        case 'D':
            debug = true;
            break;

        case 'A':
            debug_align = true;
            break;

        case 'X':
            doubling_steps = atoi(optarg);
            break;

        case 'K':
            idx_kmer_size = atoi(optarg);
            break;

        case 'm':
            node_max = atoi(optarg);
            break;

        case 'N':
            normalize = false;
            break;

        case 'P':
            min_score_per_bp = atof(optarg);
            break;

        case 't':
            omp_set_num_threads(atoi(optarg));
            alignment_threads = atoi(optarg);
            break;

        case 'Q':
            subgraph_prune = atoi(optarg);
            break;

        case 'E':
            edge_max = atoi(optarg);
            break;

        case 'z':
            allow_nonpath = true;
            break;

        case 'h':
        case '?':
            help_msga(argv);
            exit(1);
            break;

        default:
            abort ();
        }
    }

    // build the graph or read it in from input
    VG* graph;
    if (graph_files.size() == 1) {
        string file_name = graph_files.front();
        if (file_name == "-") {
            graph = new VG(std::cin);
        } else {
            ifstream in;
            in.open(file_name.c_str());
            graph = new VG(in);
        }
    } else {
        graph = new VG;
    }

    // we should chop up the inputs into bits
    // then run a kind of alignment/overlap assembly on them
    // to generate the new graph/msa
    // TODO refactor into class

    // map from name to sequence, just a transformation of FASTA records
    map<string, string> strings;

    // open the fasta files, read in the sequences
    vector<string> names_in_order;

    for (auto& fasta_file_name : fasta_files) {
        FastaReference ref;
        ref.open(fasta_file_name);
        if (debug) cerr << "loading " << fasta_file_name << endl;
        for (auto& name : ref.index->sequenceNames) {
            // only use the sequence if we have whitelisted it
            string seq = ref.getSequence(name);
            strings[name] = seq;
        }
    }

    // give a null label to sequences passed on the command line
    // thus far there is no way to specify these (use fasta instead)
    for (auto& s : sequences) {
        strings[sha1head(s, 8)] = s;
    }

    // align, include, repeat

    if (debug) cerr << "preparing initial graph" << endl;

    // if our graph is empty, we need to take the first sequence and build a graph from it
    if (graph->empty()) {
        // what's the first sequence?
        if (base_seq_name.empty()) {
            graph->create_node(strings.begin()->second);
        } else {
            // we specified one we wanted to use as the first
            graph->create_node(strings[base_seq_name]);
        }
    }

    assert(kmer_size > 0);
    size_t max_query_size = pow(2, doubling_steps) * idx_kmer_size;
    // limit max node size
    if (!node_max) node_max = 2*idx_kmer_size;
    graph->dice_nodes(node_max);
    graph->sort();
    graph->compact_ids();

    // questions:
    // should we preferentially use sequences from fasta files in the order they were given?
    // (considering this a todo)
    // reverse complement?
    Mapper* mapper = nullptr;
    gcsa::GCSA* gcsaidx = nullptr;
    xg::XG* xgidx = nullptr;
    size_t iter = 0;

    auto rebuild = [&mapper,
                    &gcsaidx,
                    &xgidx,
                    debug,
                    debug_align,
                    &iter,
                    idx_kmer_size,
                    edge_max,
                    subgraph_prune,
                    doubling_steps,
                    kmer_min,
                    sens_step,
                    cluster_min,
                    context_depth,
                    max_attempts,
                    min_score_per_bp,
                    alignment_threads](VG* graph) {
        //stringstream s; s << iter++ << ".vg";

        if (mapper) delete mapper;
        if (xgidx) delete xgidx;
        if (gcsaidx) delete gcsaidx;

        if (debug) cerr << "building xg index" << endl;
        xgidx = new xg::XG(graph->graph);
        if (debug) cerr << "building GCSA2 index" << endl;
        if (edge_max) {
            VG gcsa_graph = *graph; // copy the graph
            // remove complex components
            gcsa_graph.prune_complex_with_head_tail(idx_kmer_size, edge_max);
            if (subgraph_prune) gcsa_graph.prune_short_subgraphs(subgraph_prune);
            // then index
            gcsaidx = gcsa_graph.build_gcsa_index(idx_kmer_size, false, doubling_steps);
        } else {
            // if no complexity reduction is requested, just build the index
            gcsaidx = graph->build_gcsa_index(idx_kmer_size, false, doubling_steps);
        }
        mapper = new Mapper(xgidx, gcsaidx);
        { // set mapper variables
            mapper->debug = debug_align;
            //if (score_per_bp) mapper->target_score_per_bp = score_per_bp;
            if (sens_step) mapper->kmer_sensitivity_step = sens_step;
            //mapper->prefer_forward = prefer_forward;
            //mapper->greedy_accept = greedy_accept;
            //mapper->thread_extension = thread_ex;
            mapper->cluster_min = cluster_min;
            mapper->context_depth = context_depth;
            mapper->max_attempts = max_attempts;
            //mapper->min_kmer_entropy = min_kmer_entropy;
            mapper->min_score_per_bp = min_score_per_bp;
            mapper->kmer_min = kmer_min;
            mapper->alignment_threads = alignment_threads;
        }
    };

    // set up the graph for mapping
    rebuild(graph);

    // todo restructure so that we are trying to map everything
    // add alignment score/bp bounds to catch when we get a good alignment
    for (auto& sp : strings) {
        bool incomplete = true; // complete when we've fully included the sequence set
        int iter = 0;
        auto& name = sp.first;
        while (incomplete && iter++ < iter_max) {
            stringstream s; s << iter; string iterstr = s.str();
            if (debug) cerr << name << ": adding to graph, attempt " << iter << endl;
            vector<Path> paths;
            vector<Alignment> alns;
            int j = 0;
            // TODO we should use just one seq
            auto& seq = sp.second;
            // align to the graph
            if (debug) cerr << name << ": aligning sequence of " << seq.size() << "bp against " <<
                           graph->node_count() << " nodes" << endl;
            Alignment aln = simplify(mapper->align(seq, kmer_size, kmer_stride, band_width));
            auto aln_seq = graph->path_string(aln.path());
            if (aln_seq != seq) {
                cerr << "[vg msga] alignment corrupted, failed to obtain correct banded alignment (alignment seq != input seq)" << endl;
                cerr << "expected " << seq << endl;
                cerr << "got      " << aln_seq << endl;
                ofstream f(name + "-failed-alignment-" + convert(j) + ".gam");
                stream::write(f, 1, (std::function<Alignment(uint64_t)>)([&aln](uint64_t n) { return aln; }));
                f.close();
                graph->serialize_to_file(name + "-corrupted-alignment.vg");
                exit(1);
            }
            alns.push_back(aln);
            //if (debug) cerr << pb2json(aln) << endl; // huge in some cases
            paths.push_back(aln.path());
            paths.back().set_name(name); // cache name to trigger inclusion of path elements in graph by edit

            /*
            ofstream f(name + "-pre-edit-" + convert(j) + ".gam");
            stream::write(f, 1, (std::function<Alignment(uint64_t)>)([&aln](uint64_t n) { return aln; }));
            f.close();
            */

            // note that the addition of paths is a second step
            // now take the alignment and modify the graph with it
            ++j;

            if (debug) cerr << name << ": editing graph" << endl;
            graph->serialize_to_file(name + "-pre-edit.vg");
            graph->edit_both_directions(paths);
            if (!graph->is_valid()) cerr << "invalid after edit" << endl;
            graph->serialize_to_file(name + "-immed-post-edit.vg");
            //graph->clear_paths();
            if (debug) cerr << name << ": normalizing graph and node size" << endl;
            graph->normalize();
            if (!graph->is_valid()) cerr << "invalid after normalize" << endl;
            graph->dice_nodes(node_max);
            if (!graph->is_valid()) cerr << "invalid after dice" << endl;
            //graph->serialize_to_file(name + "-post-norm.vg");
            if (debug) cerr << name << ": sorting and compacting ids" << endl;
            graph->sort();
            if (!graph->is_valid()) cerr << "invalid after sort" << endl;
            graph->compact_ids(); // xg can't work unless IDs are compacted.
            if (!graph->is_valid()) cerr << "invalid after compact" << endl;

            // the edit needs to cut nodes at mapping starts and ends
            // thus allowing paths to be included that map directly to entire nodes
            // XXX

            // check that all is well
            graph->serialize_to_file(name + "-pre-index.vg");
            rebuild(graph);

            // verfy validity of path
            bool is_valid = graph->is_valid();
            auto path_seq = graph->path_string(graph->paths.path(name));
            incomplete = !(path_seq == seq) || !is_valid;
            if (incomplete) {
                cerr << "[vg msga] failed to include alignment, retrying " << endl
                     << "expected " << seq << endl
                     << "got " << path_seq << endl
                     << pb2json(aln.path()) << endl
                     << pb2json(graph->paths.path(name)) << endl;
                graph->serialize_to_file(name + "-post-edit.vg");
            }
        }
        // if (debug && !graph->is_valid()) cerr << "graph is invalid" << endl;
        if (incomplete && iter >= iter_max) {
            cerr << "[vg msga] Error: failed to include path " << name << endl;
            exit(1);
        }
    }

    auto include_paths = [&mapper,
                          kmer_size,
                          kmer_stride,
                          band_width,
                          debug,
                          &strings](VG* graph) {
        // include the paths in the graph
        if (debug) cerr << "including paths" << endl;
        for (auto& group : strings) {
            auto& name = group.first;
            if (debug) cerr << name << ": tracing path through graph" << endl;
            auto& seq = group.second;
            if (debug) cerr << name << ": aligning sequence of " << seq.size() << "bp" << endl;
            Alignment aln = mapper->align(seq, kmer_size, kmer_stride, band_width);
            //if (debug) cerr << "alignment score: " << aln.score() << endl;
            aln.mutable_path()->set_name(name);
            //if (debug) cerr << "alignment: " << pb2json(aln) << endl;
            // todo simplify in the mapper itself when merging the banded bits
            if (debug) cerr << name << ": labeling" << endl;
            graph->include(aln.path());
            // now repeat back the path
        }
    };

    if (normalize) {
        if (debug) cerr << "normalizing graph" << endl;
        graph->remove_non_path();
        graph->normalize();
        graph->dice_nodes(node_max);
        graph->sort();
        graph->compact_ids();
    }

    // remove nodes in the graph that have no assigned paths
    // this should be pretty minimal now that we've made one iteration
    if (!allow_nonpath) {
        graph->remove_non_path();
    }

    // finally, validate the included paths
    set<string> failures;
    for (auto& sp : strings) {
        auto& name = sp.first;
        auto& seq = sp.second;
        if (seq != graph->path_string(graph->paths.path(name))) {
            /*
            cerr << "failed inclusion" << endl
                 << "expected " << graph->path_string(graph->paths.path(name)) << endl
                 << "got      " << seq << endl;
            */
            failures.insert(name);
        }
    }

    if (!failures.empty()) {
        stringstream ss;
        ss << "vg-msga-failed-include_";
        for (auto& s : failures) {
            cerr << "[vg msga] Error: failed to include path " << s << endl;
            ss << s << "_";
        }
        ss << ".vg";
        graph->serialize_to_file(ss.str());
        exit(1);
    }

    // return the graph
    graph->serialize_to_ostream(std::cout);
    delete graph;

    // todo....
    //
    // strategy for graph/graph alignment
    // ---------------
    // multiple graphs can be aligned by converting them into collections of named sequences
    // e.g. using a strided sampling of a long kmer space
    // of sufficient length to align to a second graph
    //
    // the multi-graph alignment is a graph which contains both of the
    // with homologous sequences merged and the paths from the input graphs retained
    //
    // a progressive approach can be used, where we first attempt to construct a graph using a particular
    // sequence size
    // then, by labeling the first graph where it is shown to map to the new graph, we can retain only
    // the portion which was not included, then attempt to include the remaining fragments using
    // more compute-intensive parameters
    //
    // to limit path complexity, random walks should be used to sample the path space of the first graph
    // we can erode the graph we are aligning as regions of it become completely aligned,
    // so as to avoid over-sampling the graph
    // we already have functionality for this in `vg sim`
    //
    // this is an elaborate but easily-written and flexible approach to aligning large graphs
    // efficiently

    return 0;
}

void help_surject(char** argv) {
    cerr << "usage: " << argv[0] << " surject [options] <aln.gam> >[proj.cram]" << endl
         << "Transforms alignments to be relative to particular paths." << endl
         << endl
         << "options:" << endl
         << "    -d, --db-name DIR       use the graph in this database" << endl
         << "    -t, --threads N         number of threads to use" << endl
         << "    -p, --into-path NAME    surject into just this path" << endl
         << "    -i, --into-paths FILE   surject into nonoverlapping path names listed in FILE (one per line)" << endl
         << "    -P, --into-prefix NAME  surject into all paths with NAME as their prefix" << endl
        //<< "    -H, --header-from FILE  use the header in the SAM/CRAM/BAM file for the output" << endl
        // todo, reenable
        // << "    -c, --cram-output       write CRAM to stdout (default is vg::Aligment/GAM format)" << endl
        // << "    -f, --reference FILE    use this file when writing CRAM to rebuild sequence header" << endl
         << "    -b, --bam-output        write BAM to stdout" << endl
         << "    -s, --sam-output        write SAM to stdout" << endl
         << "    -C, --compression N     level for compression [0-9]" << endl
         << "    -w, --window N          use N nodes on either side of the alignment to surject (default 5)" << endl;
}

int main_surject(int argc, char** argv) {

    if (argc == 2) {
        help_surject(argv);
        return 1;
    }

    string db_name;
    string path_name;
    string path_prefix;
    string path_file;
    string output_type = "gam";
    string input_type = "gam";
    string header_file;
    int compress_level = 9;
    int window = 5;
    string fasta_filename;

    int c;
    optind = 2; // force optind past command positional argument
    while (true) {
        static struct option long_options[] =
            {
                {"help", no_argument, 0, 'h'},
                {"db-name", required_argument, 0, 'd'},
                {"threads", required_argument, 0, 't'},
                {"into-path", required_argument, 0, 'p'},
                {"into-paths", required_argument, 0, 'i'},
                {"into-prefix", required_argument, 0, 'P'},
                {"cram-output", no_argument, 0, 'c'},
                {"reference", required_argument, 0, 'f'},
                {"bam-output", no_argument, 0, 'b'},
                {"sam-output", no_argument, 0, 's'},
                {"header-from", required_argument, 0, 'H'},
                {"compress", required_argument, 0, 'C'},
                {"window", required_argument, 0, 'w'},
                {0, 0, 0, 0}
            };

        int option_index = 0;
        c = getopt_long (argc, argv, "hd:p:i:P:cbsH:C:t:w:f:",
                         long_options, &option_index);

        // Detect the end of the options.
        if (c == -1)
            break;

        switch (c)
        {

        case 'd':
            db_name = optarg;
            break;

        case 'p':
            path_name = optarg;
            break;

        case 'i':
            path_file = optarg;
            break;

        case 'P':
            path_prefix = optarg;
            break;

        case 'H':
            header_file = optarg;
            break;

        case 'c':
            output_type = "cram";
            break;

        case 'f':
            fasta_filename = optarg;
            break;

        case 'b':
            output_type = "bam";
            break;

        case 's':
            compress_level = -1;
            output_type = "sam";
            break;

        case 't':
            omp_set_num_threads(atoi(optarg));
            break;

        case 'C':
            compress_level = atoi(optarg);
            break;

        case 'w':
            window = atoi(optarg);
            break;

        case 'h':
        case '?':
            help_surject(argv);
            exit(1);
            break;

        default:
            abort ();
        }
    }

    string file_name = argv[optind];

    Index index;
    // open index
    index.open_read_only(db_name);

    set<string> path_names;
    if (!path_file.empty()){
        // open the file
        ifstream in(path_file);
        string line;
        while (std::getline(in,line)) {
            path_names.insert(line);
        }
    } else {
        path_names.insert(path_name);
    }

    if (input_type == "gam") {
        if (output_type == "gam") {
            int thread_count = get_thread_count();
            vector<vector<Alignment> > buffer;
            buffer.resize(thread_count);
            function<void(Alignment&)> lambda = [&index, &path_names, &buffer, &window](Alignment& src) {
                int tid = omp_get_thread_num();
                Alignment surj;
                string path_name;
                int64_t path_pos;
                index.surject_alignment(src, path_names, surj, path_name, path_pos, window);
                buffer[tid].push_back(surj);
                stream::write_buffered(cout, buffer[tid], 1000);
            };
            if (file_name == "-") {
                stream::for_each_parallel(std::cin, lambda);
            } else {
                ifstream in;
                in.open(file_name.c_str());
                stream::for_each_parallel(in, lambda);
            }
            for (int i = 0; i < thread_count; ++i) {
                stream::write_buffered(cout, buffer[i], 0); // flush
            }
        } else {
            char out_mode[5];
            string out_format = "";
            strcpy(out_mode, "w");
            if (output_type == "bam") { out_format = "b"; }
            else if (output_type == "cram") { out_format = "c"; }
            else { out_format = ""; }
            strcat(out_mode, out_format.c_str());
            if (compress_level >= 0) {
                char tmp[2];
                tmp[0] = compress_level + '0'; tmp[1] = '\0';
                strcat(out_mode, tmp);
            }
            // get the header
            /*
            if (header_file.empty()) {
                cerr << "[vg surject] error: --header-from must be specified for SAM/BAM/CRAM output" << endl;
                return 1;
            }
            */
            string header;
            map<string, int64_t> path_by_id = index.paths_by_id();
            map<string, pair<pair<int64_t, bool>, pair<int64_t, bool>>> path_layout;
            map<string, int64_t> path_length;
            index.path_layout(path_layout, path_length);
            int thread_count = get_thread_count();
            vector<vector<tuple<string, int64_t, Alignment> > > buffer;
            buffer.resize(thread_count);
            map<string, string> rg_sample;

            // bam/sam/cram output
            samFile* out = 0;
            int buffer_limit = 100;

            bam_hdr_t* hdr = NULL;
            int64_t count = 0;
            omp_lock_t output_lock;
            omp_init_lock(&output_lock);

            // handles buffers, possibly opening the output file if we're on the first record
            auto handle_buffer =
                [&hdr, &header, &path_length, &rg_sample, &buffer_limit,
                 &out_mode, &out, &output_lock, &fasta_filename](vector<tuple<string, int64_t, Alignment> >& buf) {
                if (buf.size() >= buffer_limit) {
                    // do we have enough data to open the file?
#pragma omp critical (hts_header)
                    {
                        if (!hdr) {
                            hdr = hts_string_header(header, path_length, rg_sample);
                            if ((out = sam_open("-", out_mode)) == 0) {
                                /*
                                if (!fasta_filename.empty()) {
                                    string fai_filename = fasta_filename + ".fai";
                                    hts_set_fai_filename(out, fai_filename.c_str());
                                }
                                */
                                cerr << "[vg surject] failed to open stdout for writing HTS output" << endl;
                                exit(1);
                            } else {
                                // write the header
                                if (sam_hdr_write(out, hdr) != 0) {
                                    cerr << "[vg surject] error: failed to write the SAM header" << endl;
                                }
                            }
                        }
                    }
                    // try to get a lock, and force things if we've built up a huge buffer waiting
                    if (omp_test_lock(&output_lock) || buf.size() > 10*buffer_limit) {
                        for (auto& s : buf) {
                            auto& path_nom = get<0>(s);
                            auto& path_pos = get<1>(s);
                            auto& surj = get<2>(s);
                            string cigar = cigar_against_path(surj);
                            bam1_t* b = alignment_to_bam(header,
                                                         surj,
                                                         path_nom,
                                                         path_pos,
                                                         cigar,
                                                         "=",
                                                         path_pos,
                                                         0);
                            int r = 0;
#pragma omp critical (cout)
                            r = sam_write1(out, hdr, b);
                            if (r == 0) { cerr << "[vg surject] error: writing to stdout failed" << endl; exit(1); }
                            bam_destroy1(b);
                        }
                        omp_unset_lock(&output_lock);
                        buf.clear();
                    }
                }
            };

            function<void(Alignment&)> lambda = [&index,
                                                 &path_names,
                                                 &path_length,
                                                 &window,
                                                 &rg_sample,
                                                 &header,
                                                 &out,
                                                 &buffer,
                                                 &count,
                                                 &hdr,
                                                 &out_mode,
                                                 &handle_buffer](Alignment& src) {
                int tid = omp_get_thread_num();
                Alignment surj;
                string path_name;
                int64_t path_pos;
                index.surject_alignment(src, path_names, surj, path_name, path_pos, window);
                if (!surj.path().mapping_size()) {
                    surj = src;
                }
                // record
                if (!hdr && !surj.read_group().empty() && !surj.sample_name().empty()) {
#pragma omp critical (hts_header)
                    rg_sample[surj.read_group()] = surj.sample_name();
                }

                buffer[tid].push_back(make_tuple(path_name, path_pos, surj));
                handle_buffer(buffer[tid]);

            };

            // now apply the alignment processor to the stream
            if (file_name == "-") {
                stream::for_each_parallel(std::cin, lambda);
            } else {
                ifstream in;
                in.open(file_name.c_str());
                stream::for_each_parallel(in, lambda);
            }
            buffer_limit = 0;
            for (auto& buf : buffer) {
                handle_buffer(buf);
            }
            bam_hdr_destroy(hdr);
            sam_close(out);
            omp_destroy_lock(&output_lock);
        }
    }
    cout.flush();

    return 0;
}

void help_mod(char** argv) {
    cerr << "usage: " << argv[0] << " mod [options] <graph.vg> >[mod.vg]" << endl
         << "Modifies graph, outputs modified on stdout." << endl
         << endl
         << "options:" << endl
         << "    -i, --include-aln FILE  merge the paths implied by alignments into the graph" << endl
         << "    -P, --label-paths       don't edit with -i alignments, just use them for labeling the graph" << endl
         << "    -c, --compact-ids       should we sort and compact the id space? (default false)" << endl
         << "    -C, --compact-ranks     compact mapping ranks in paths" << endl
         << "    -z, --sort              sort the graph using an approximate topological sort" << endl
         << "    -n, --normalize         normalize the graph so that edges are always non-redundant" << endl
         << "                            (nodes have unique starting and ending bases relative to neighbors," << endl
         << "                            and edges that do not introduce new paths are removed and neighboring" << endl
         << "                            nodes are merged)" << endl
         << "    -s, --simplify          remove redundancy from the graph that will not change its path space" << endl
         << "    -T, --strong-connect    outputs the strongly-connected components of the graph" << endl
         << "    -d, --drop-paths        remove the paths of the graph" << endl
         << "    -r, --retain-path NAME  remove any path not specified for retention" << endl
         << "    -k, --keep-path NAME    keep only nodes and edges in the path" << endl
         << "    -N, --remove-non-path   keep only nodes and edges which are part of paths" << endl
         << "    -o, --remove-orphans    remove orphan edges from graph (edge specified but node missing)" << endl
         << "    -R, --remove-null       removes nodes that have no sequence, forwarding their edges" << endl
         << "    -g, --subgraph ID       gets the subgraph rooted at node ID, multiple allowed" << endl
         << "    -x, --context N         steps the subgraph out by N steps (default: 1)" << endl
         << "    -p, --prune-complex     remove nodes that are reached by paths of --path-length which" << endl
         << "                            cross more than --edge-max edges" << endl
         << "    -S, --prune-subgraphs   remove subgraphs which are shorter than --length" << endl
         << "    -l, --length N          for pruning complex regions and short subgraphs" << endl
         << "    -X, --chop N            chop nodes in the graph so they are not more than N bp long" << endl
         << "    -u, --unchop            where two nodes are only connected to each other and by one edge" << endl
         << "                            replace the pair with a single node that is the concatenation of their labels" << endl
         << "    -K, --kill-labels       delete the labels from the graph, resulting in empty nodes" << endl
         << "    -e, --edge-max N        only consider paths which make edge choices at <= this many points" << endl
         << "    -m, --markers           join all head and tails nodes to marker nodes" << endl
         << "                            ('###' starts and '$$$' ends) of --path-length, for debugging" << endl
         << "    -f, --orient-forward    orient the nodes in the graph forward" << endl
         << "    -F, --force-path-match  sets path edits explicitly equal to the nodes they traverse" << endl
         << "    -t, --threads N         for tasks that can be done in parallel, use this many threads" << endl;
}

int main_mod(int argc, char** argv) {

    if (argc == 2) {
        help_mod(argv);
        return 1;
    }

    string path_name;
    bool remove_orphans = false;
    string aln_file;
    bool label_paths = false;
    bool compact_ids = false;
    bool prune_complex = false;
    int path_length = 0;
    int edge_max = 0;
    int chop_to = 0;
    bool add_start_and_end_markers = false;
    bool prune_subgraphs = false;
    bool kill_labels = false;
    bool simplify_graph = false;
    bool unchop = false;
    bool normalize_graph = false;
    bool sort_graph = false;
    bool remove_non_path = false;
    bool orient_forward = false;
    bool compact_ranks = false;
    bool drop_paths = false;
    bool force_path_match = false;
    set<string> paths_to_retain;
    vector<int64_t> root_nodes;
    int32_t context_steps;
    bool remove_null;
    bool strong_connect = false;

    int c;
    optind = 2; // force optind past command positional argument
    while (true) {
        static struct option long_options[] =
            {
                {"help", no_argument, 0, 'h'},
                {"include-aln", required_argument, 0, 'i'},
                {"compact-ids", no_argument, 0, 'c'},
                {"compact-ranks", no_argument, 0, 'C'},
                {"drop-paths", no_argument, 0, 'd'},
                {"keep-path", required_argument, 0, 'k'},
                {"remove-orphans", no_argument, 0, 'o'},
                {"prune-complex", no_argument, 0, 'p'},
                {"prune-subgraphs", no_argument, 0, 'S'},
                {"length", required_argument, 0, 'l'},
                {"edge-max", required_argument, 0, 'e'},
                {"chop", required_argument, 0, 'X'},
                {"kill-labels", no_argument, 0, 'K'},
                {"markers", no_argument, 0, 'm'},
                {"threads", no_argument, 0, 't'},
                {"label-paths", no_argument, 0, 'P'},
                {"simplify", no_argument, 0, 's'},
                {"unchop", no_argument, 0, 'u'},
                {"normalize", no_argument, 0, 'n'},
                {"sort", no_argument, 0, 'z'},
                {"remove-non-path", no_argument, 0, 'N'},
                {"orient-forward", no_argument, 0, 'f'},
                {"force-path-match", no_argument, 0, 'F'},
                {"retain-path", required_argument, 0, 'r'},
                {"subgraph", required_argument, 0, 'g'},
                {"context", required_argument, 0, 'x'},
                {"remove-null", no_argument, 0, 'R'},
                {"strong-connect", no_argument, 0, 'T'},
                {0, 0, 0, 0}
            };

        int option_index = 0;
        c = getopt_long (argc, argv, "hk:oi:cpl:e:mt:SX:KPsunzNfCdFr:g:x:RT",
                         long_options, &option_index);

        // Detect the end of the options.
        if (c == -1)
            break;

        switch (c)
        {

        case 'i':
            aln_file = optarg;
            break;

        case 'c':
            compact_ids = true;
            break;

        case 'C':
            compact_ranks = true;
            break;

        case 'k':
            path_name = optarg;
            break;

        case 'r':
            paths_to_retain.insert(optarg);
            break;

        case 'o':
            remove_orphans = true;
            break;

        case 'p':
            prune_complex = true;
            break;

        case 'S':
            prune_subgraphs = true;
            break;

        case 'l':
            path_length = atoi(optarg);
            break;

        case 'X':
            chop_to = atoi(optarg);
            break;

        case 'u':
            unchop = true;
            break;

        case 'K':
            kill_labels = true;
            break;

        case 'e':
            edge_max = atoi(optarg);
            break;

        case 'm':
            add_start_and_end_markers = true;
            break;

        case 't':
            omp_set_num_threads(atoi(optarg));
            break;

        case 'f':
            orient_forward = true;
            break;

        case 'F':
            force_path_match = true;
            break;

        case 'P':
            label_paths = true;
            break;

        case 'd':
            drop_paths = true;
            break;

        case 's':
            simplify_graph = true;
            break;

        case 'n':
            normalize_graph = true;
            break;

        case 'N':
            remove_non_path = true;
            break;

        case 'T':
            strong_connect = true;
            break;

        case 'z':
            sort_graph = true;
            break;

        case 'g':
            root_nodes.push_back(atoi(optarg));
            break;

        case 'x':
            context_steps = atoi(optarg);
            break;

        case 'R':
            remove_null = true;
            break;

        case 'h':
        case '?':
            help_mod(argv);
            exit(1);
            break;

        default:
            abort ();
        }
    }

    VG* graph;
    string file_name = argv[optind];
    if (file_name == "-") {
        graph = new VG(std::cin);
    } else {
        ifstream in;
        in.open(file_name.c_str());
        graph = new VG(in);
    }

    if (!path_name.empty()) {
        graph->keep_path(path_name);
    }

    if (!paths_to_retain.empty()) {
        graph->paths.keep_paths(paths_to_retain);
    }

    if (drop_paths) {
        graph->paths.clear();
    }

    if (remove_orphans) {
        graph->remove_orphan_edges();
    }

    if (unchop) {
        graph->unchop();
    }

    if (simplify_graph) {
        graph->simplify_siblings();
    }

    if (normalize_graph) {
        graph->normalize();
    }

    if (strong_connect) {
        graph->keep_multinode_strongly_connected_components();
    }

    if (remove_non_path) {
        graph->remove_non_path();
    }

    if (force_path_match) {
        graph->force_path_match();
    }

    if (orient_forward) {
        set<int64_t> flipped;
        graph->orient_nodes_forward(flipped);
    }

    if (remove_null) {
        graph->remove_null_nodes_forwarding_edges();
    }

    if (sort_graph) {
        graph->sort();
    }

    // to subset the graph
    if (!root_nodes.empty()) {
        VG g;
        for (auto root : root_nodes) {
            graph->nonoverlapping_node_context_without_paths(graph->get_node(root), g);
            graph->expand_context(g, max(context_steps, 1));
            g.remove_orphan_edges();
        }
        *graph = g;
    }

    if (!aln_file.empty()) {
        // read in the alignments and save their paths
        vector<Path> paths;
        function<void(Alignment&)> lambda = [&graph, &paths](Alignment& aln) {
            Path path = simplify(aln.path());
            path.set_name(aln.name());
            paths.push_back(path);
        };
        if (aln_file == "-") {
            stream::for_each(std::cin, lambda);
        } else {
            ifstream in;
            in.open(aln_file.c_str());
            stream::for_each(in, lambda);
        }
        if (!label_paths) {
            // execute the edits
            graph->edit_both_directions(paths);
        } else {
            // just add the path labels to the graph
            for (auto& path : paths) {
                graph->paths.extend(path);
            }
        }
    }

    // and optionally compact ids
    if (compact_ids) {
        graph->sort();
        graph->compact_ids();
    }

    if (compact_ranks) {
        graph->paths.compact_ranks();
    }

    if (prune_complex) {
        if (!(path_length > 0 && edge_max > 0)) {
            cerr << "[vg mod]: when pruning complex regions you must specify a --path-length and --edge-max" << endl;
            return 1;
        }
        graph->prune_complex_with_head_tail(path_length, edge_max);
    }

    if (prune_subgraphs) {
        graph->prune_short_subgraphs(path_length);
    }

    if (chop_to) {
        graph->dice_nodes(chop_to);
        graph->paths.compact_ranks();
    }

    if (kill_labels) {
        graph->for_each_node([](Node* n) { n->clear_sequence(); });
    }

    if (add_start_and_end_markers) {
        if (!(path_length > 0)) {
            cerr << "[vg mod]: when adding start and end markers you must provide a --path-length" << endl;
            return 1;
        }
        Node* head_node = NULL;
        Node* tail_node = NULL;
        graph->add_start_end_markers(path_length, '#', '$', head_node, tail_node);
    }

    graph->serialize_to_ostream(std::cout);

    delete graph;

    return 0;
}

void help_sim(char** argv) {
    cerr << "usage: " << argv[0] << " sim [options] <graph.vg>" << endl
         << "Simulates reads from the graph(s). Output is a list of reads." << endl
         << endl
         << "options:" << endl
         << "    -l, --read-length N   write reads of length N" << endl
         << "    -n, --num-reads N     simulate N reads" << endl
         << "    -s, --random-seed N   use this specific seed for the PRNG" << endl
         << "    -e, --base-error N    base substitution error rate (default 0.0)" << endl
         << "    -i, --indel-error N   indel error rate (default 0.0)" << endl
         << "    -f, --forward-only    don't simulate from the reverse strand" << endl
         << "    -a, --align-out       generate true alignments on stdout rather than reads" << endl;
}

int main_sim(int argc, char** argv) {

    if (argc == 2) {
        help_sim(argv);
        return 1;
    }

    int read_length = 100;
    int num_reads = 1;
    int seed_val = time(NULL);
    double base_error = 0;
    double indel_error = 0;
    bool forward_only = false;
    bool align_out = false;

    int c;
    optind = 2; // force optind past command positional argument
    while (true) {
        static struct option long_options[] =
            {
                {"help", no_argument, 0, 'h'},
                {"read-length", required_argument, 0, 'l'},
                {"num-reads", required_argument, 0, 'n'},
                {"random-seed", required_argument, 0, 's'},
                {"forward-only", no_argument, 0, 'f'},
                {"align-out", no_argument, 0, 'a'},
                {0, 0, 0, 0}
            };

        int option_index = 0;
        c = getopt_long (argc, argv, "hl:n:s:e:i:fa",
                         long_options, &option_index);

        // Detect the end of the options.
        if (c == -1)
            break;

        switch (c)
        {

        case 'l':
            read_length = atoi(optarg);
            break;

        case 'n':
            num_reads = atoi(optarg);
            break;

        case 's':
            seed_val = atoi(optarg);
            break;

        case 'e':
            base_error = atof(optarg);
            break;

        case 'i':
            indel_error = atof(optarg);
            break;

        case 'f':
            forward_only = true;
            break;

        case 'a':
            align_out = true;
            break;

        case 'h':
        case '?':
            help_sim(argv);
            exit(1);
            break;

        default:
            abort ();
        }
    }

    VG* graph;
    string file_name = argv[optind];
    if (file_name == "-") {
        graph = new VG(std::cin);
    } else {
        ifstream in;
        in.open(file_name.c_str());
        graph = new VG(in);
    }

    int64_t max_id = graph->max_node_id();
    int64_t min_id = graph->min_node_id();

    mt19937 rng;
    rng.seed(seed_val);

    string bases = "ATGC";
    uniform_real_distribution<double> rprob(0, 1);
    uniform_int_distribution<int> rbase(0, 3);

    function<string(const string&)> introduce_read_errors
        = [&rng, &rprob, &rbase, &bases, base_error, indel_error](const string& perfect_read) {

        if (base_error == 0 && indel_error == 0) return perfect_read;
        string read;
        for (auto c : perfect_read) {
            if (rprob(rng) <= base_error) {
                // pick another base than what c is
                char e;
                do {
                    e = bases[rbase(rng)];
                } while (e == c);
                c = e;
            }
            if (rprob(rng) <= indel_error) {
                if (rprob(rng) < 0.5) {
                    read.push_back(bases[rbase(rng)]);
                } // else do nothing, == deletion of base
            } else {
                read.push_back(c);
            }
        }
        return read;
    };

    size_t max_iter = 1000;
    for (int i = 0; i < num_reads; ++i) {
        auto perfect_read = graph->random_read(read_length, rng, min_id, max_id, true);
        // avoid short reads at the end of the graph by retrying
        int iter = 0;
        while (perfect_read.first.size() < read_length && ++iter < max_iter) {
            perfect_read = graph->random_read(read_length, rng, min_id, max_id, !forward_only);
            // if we can't make a suitable read in 1000 tries, then maybe the graph is too small?
        }
        if (iter == max_iter) {
            cerr << "couldn't simulate read, perhaps the chosen length is too long for this graph?" << endl;
        } else {
            // apply errors
            if (!align_out) {
                string readseq = introduce_read_errors(perfect_read.first);
                cout << readseq << endl;
            } else {
                function<Alignment(uint64_t)> lambda =
                    [&perfect_read] (uint64_t n) {
                    return perfect_read.second;
                };
                stream::write(cout, 1, lambda);
            }
        }
    }
    delete graph;

    return 0;
}

void help_kmers(char** argv) {
    cerr << "usage: " << argv[0] << " kmers [options] <graph1.vg> [graph2.vg ...] >kmers.tsv" << endl
         << "Generates kmers of the graph(s). Output is: kmer id pos" << endl
         << endl
         << "options:" << endl
         << "    -k, --kmer-size N     print kmers of size N in the graph" << endl
         << "    -e, --edge-max N      only consider paths which make edge choices at <= this many points" << endl
         << "    -j, --kmer-stride N   step distance between succesive kmers in paths (default 1)" << endl
         << "    -t, --threads N       number of threads to use" << endl
         << "    -d, --ignore-dups     filter out duplicated kmers in normal output" << endl
         << "    -n, --allow-negs      don't filter out relative negative positions of kmers in normal output" << endl
         << "    -g, --gcsa-out        output a table suitable for input to GCSA2:" << endl
         << "                          kmer, starting position, previous characters," << endl
         << "                          successive characters, successive positions." << endl
         << "                          Forward and reverse strand kmers are reported." << endl
         << "    -B, --gcsa-binary     Write the GCSA graph in binary format." << endl
         << "    -F, --forward-only    When producing GCSA2 output, don't describe the reverse strand" << endl
         << "    -H, --head-id N       use the specified ID for the GCSA2 head sentinel node" << endl
         << "    -T, --tail-id N       use the specified ID for the GCSA2 tail sentinel node" << endl
         << "    -p, --progress        show progress" << endl;
}

int main_kmers(int argc, char** argv) {

    if (argc == 2) {
        help_kmers(argv);
        return 1;
    }

    int kmer_size = 0;
    int edge_max = 0;
    int kmer_stride = 1;
    bool show_progress = false;
    bool gcsa_out = false;
    bool allow_dups = true;
    bool allow_negs = false;
    // for distributed GCSA2 kmer generation
    int64_t head_id = 0;
    int64_t tail_id = 0;
    bool forward_only = false;
    bool gcsa_binary = false;

    int c;
    optind = 2; // force optind past command positional argument
    while (true) {
        static struct option long_options[] =
            {
                {"help", no_argument, 0, 'h'},
                {"kmer-size", required_argument, 0, 'k'},
                {"kmer-stride", required_argument, 0, 'j'},
                {"edge-max", required_argument, 0, 'e'},
                {"threads", required_argument, 0, 't'},
                {"gcsa-out", no_argument, 0, 'g'},
                {"ignore-dups", no_argument, 0, 'd'},
                {"allow-negs", no_argument, 0, 'n'},
                {"progress",  no_argument, 0, 'p'},
                {"head-id", required_argument, 0, 'H'},
                {"tail-id", required_argument, 0, 'T'},
                {"forward-only", no_argument, 0, 'F'},
                {"gcsa-binary", no_argument, 0, 'B'},
                {0, 0, 0, 0}
            };

        int option_index = 0;
        c = getopt_long (argc, argv, "hk:j:pt:e:gdnH:T:FB",
                         long_options, &option_index);

        // Detect the end of the options.
        if (c == -1)
            break;

        switch (c)
        {

        case 'k':
            kmer_size = atoi(optarg);
            break;

        case 'j':
            kmer_stride = atoi(optarg);
            break;

        case 'e':
            edge_max = atoi(optarg);
            break;

        case 't':
            omp_set_num_threads(atoi(optarg));
            break;

        case 'g':
            gcsa_out = true;
            break;

        case 'F':
            forward_only = true;
            break;

        case 'd':
            allow_dups = false;
            break;

        case 'n':
            allow_negs = true;
            break;

        case 'p':
            show_progress = true;
            break;

        case 'H':
            head_id = atoi(optarg);
            break;

        case 'T':
            tail_id = atoi(optarg);
            break;

        case 'B':
            gcsa_binary = true;
            break;

        case 'h':
        case '?':
            help_kmers(argv);
            exit(1);
            break;

        default:
            abort ();
        }
    }

    vector<string> graph_file_names;
    while (optind < argc) {
        string file_name = argv[optind++];
        graph_file_names.push_back(file_name);
    }

    VGset graphs(graph_file_names);

    graphs.show_progress = show_progress;

    if (gcsa_out) {
        if (!gcsa_binary) {
            graphs.write_gcsa_out(cout, kmer_size, edge_max, kmer_stride, forward_only, head_id, tail_id);
        } else {
            // Go get the kmers of the correct size
            vector<gcsa::KMer> kmers;
            graphs.get_gcsa_kmers(kmer_size, edge_max, kmer_stride, forward_only, kmers, head_id, tail_id);
            for(auto& kmer : kmers) {
                // Mark kmers that go to the sink node as "sorted", since they have stop
                // characters in them and can't be extended.
                if(gcsa::Node::id(kmer.to) == tail_id && gcsa::Node::offset(kmer.to) > 0) {
                    kmer.makeSorted();
                }
            }
            if(show_progress) {
                cerr << "Found " << kmers.size() << " kmer instances" << endl;
            }
            gcsa::writeBinary(cout, kmers, kmer_size);
        }
    } else {
        function<void(string&, list<NodeTraversal>::iterator, int, list<NodeTraversal>&, VG& graph)>
            lambda = [](string& kmer, list<NodeTraversal>::iterator n, int p, list<NodeTraversal>& path, VG& graph) {
            // We encode orientation by negating the IDs for backward nodes.
            // Their offsets are from the end of the node in its local forward
            // orientation, and are negated in the output.
            int sign = (*n).backward ? -1 : 1;
#pragma omp critical (cout)
            cout << kmer << '\t' << (*n).node->id() * sign << '\t' << p * sign << '\n';
        };
        graphs.for_each_kmer_parallel(lambda, kmer_size, edge_max, kmer_stride, allow_dups, allow_negs);
    }
    cout.flush();

    return 0;
}

void help_concat(char** argv) {
    cerr << "usage: " << argv[0] << " concat [options] <graph1.vg> [graph2.vg ...] >merged.vg" << endl
         << "Concatenates graphs in order by adding edges from the tail nodes of the" << endl
         << "predecessor to the head nodes of the following graph. Node IDs are" << endl
         << "compacted, so care should be taken if consistent IDs are required." << endl;
}

int main_concat(int argc, char** argv) {

    if (argc == 2) {
        help_concat(argv);
        return 1;
    }

    int c;
    optind = 2; // force optind past command positional argument
    while (true) {
        static struct option long_options[] =
            {
                {"help", no_argument, 0, 'h'},
                {0, 0, 0, 0}
            };

        int option_index = 0;
        c = getopt_long (argc, argv, "h",
                         long_options, &option_index);

        // Detect the end of the options.
        if (c == -1)
            break;

        switch (c)
        {
        case 'h':
        case '?':
            help_concat(argv);
            exit(1);
            break;

        default:
            abort ();
        }
    }

    list<VG*> graphs;

    while (optind < argc) {
        VG* graph;
        string file_name = argv[optind++];
        if (file_name == "-") {
            graph = new VG(std::cin);
        } else {
            ifstream in;
            in.open(file_name.c_str());
            graph = new VG(in);
        }
        graphs.push_back(graph);
    }

    VG merged;
    for (list<VG*>::iterator g = graphs.begin(); g != graphs.end(); ++g) {
        merged.append(**g);
    }

    // output
    merged.serialize_to_ostream(std::cout);

    return 0;
}

void help_ids(char** argv) {
    cerr << "usage: " << argv[0] << " ids [options] <graph1.vg> [graph2.vg ...] >new.vg" << endl
         << "options:" << endl
         << "    -c, --compact        minimize the space of integers used by the ids" << endl
         << "    -i, --increment N    increase ids by N" << endl
         << "    -d, --decrement N    decrease ids by N" << endl
         << "    -j, --join           make a joint id space for all the graphs that are supplied" << endl
         << "                         by iterating through the supplied graphs and incrementing" << endl
         << "                         their ids to be non-conflicting" << endl
         << "    -s, --sort           assign new node IDs in (generalized) topological sort order" << endl;
}

int main_ids(int argc, char** argv) {

    if (argc == 2) {
        help_ids(argv);
        return 1;
    }

    bool join = false;
    bool compact = false;
    bool sort = false;
    int64_t increment = 0;
    int64_t decrement = 0;

    int c;
    optind = 2; // force optind past command positional argument
    while (true) {
        static struct option long_options[] =
            {
                {"compact", no_argument, 0, 'c'},
                {"increment", required_argument, 0, 'i'},
                {"decrement", required_argument, 0, 'd'},
                {"join", no_argument, 0, 'j'},
                {"sort", no_argument, 0, 's'},
                {"help", no_argument, 0, 'h'},
                {0, 0, 0, 0}
            };

        int option_index = 0;
        c = getopt_long (argc, argv, "hci:d:js",
                         long_options, &option_index);

        // Detect the end of the options.
        if (c == -1)
            break;

        switch (c)
        {
        case 'c':
            compact = true;
            break;

        case 'i':
            increment = atoi(optarg);
            break;

        case 'd':
            decrement = atoi(optarg);
            break;

        case 'j':
            join = true;
            break;

        case 's':
            sort = true;
            break;

        case 'h':
        case '?':
            help_ids(argv);
            exit(1);
            break;

        default:
            abort ();
        }
    }

    if (!join) {
        VG* graph;
        string file_name = argv[optind];
        if (file_name == "-") {
            graph = new VG(std::cin);
        } else {
            ifstream in;
            in.open(file_name.c_str());
            graph = new VG(in);
        }

        if (sort) {
            // Set up the nodes so we go through them in topological order
            graph->sort();
        }

        if (compact || sort) {
            // Compact only, or compact to re-assign IDs after sort
            graph->compact_ids();
        }

        if (increment != 0) {
            graph->increment_node_ids(increment);
        }

        if (decrement != 0) {
            graph->decrement_node_ids(decrement);
        }

        graph->serialize_to_ostream(std::cout);
        delete graph;
    } else {

        vector<string> graph_file_names;
        while (optind < argc) {
            VG* graph;
            string file_name = argv[optind++];
            graph_file_names.push_back(file_name);
        }

        VGset graphs(graph_file_names);
        graphs.merge_id_space();

    }

    return 0;

}

void help_join(char** argv) {
    cerr << "usage: " << argv[0] << " join [options] <graph1.vg> [graph2.vg ...] >joined.vg" << endl
         << "Joins graphs and sub-graphs into a single variant graph by connecting their" << endl
         << "heads to a single root node with sequence 'N'." << endl
         << "Assumes a single id namespace for all graphs to join." << endl;
}

int main_join(int argc, char** argv) {

    if (argc == 2) {
        help_join(argv);
        return 1;
    }

    int c;
    optind = 2; // force optind past command positional argument
    while (true) {
        static struct option long_options[] =
            {
                {"help", no_argument, 0, 'h'},
                {0, 0, 0, 0}
            };

        int option_index = 0;
        c = getopt_long (argc, argv, "h",
                         long_options, &option_index);

        // Detect the end of the options.
        if (c == -1)
            break;

        switch (c)
        {
        case 'h':
        case '?':
            help_join(argv);
            exit(1);
            break;

        default:
            abort ();
        }
    }

    list<VG*> graphs;

    while (optind < argc) {
        VG* graph;
        string file_name = argv[optind++];
        if (file_name == "-") {
            graph = new VG(std::cin);
        } else {
            ifstream in;
            in.open(file_name.c_str());
            graph = new VG(in);
        }
        graphs.push_back(graph);
    }

    VG joined;
    for (list<VG*>::iterator g = graphs.begin(); g != graphs.end(); ++g) {
        // Stick all the graphs together, complaining if they use the same node IDs (since they probably shouldn't).
        joined.extend(**g, true);
    }

    // combine all subgraphs
    joined.join_heads();

    // output
    joined.serialize_to_ostream(std::cout);

    return 0;
}

void help_stats(char** argv) {
    cerr << "usage: " << argv[0] << " stats [options] <graph.vg>" << endl
         << "options:" << endl
         << "    -z, --size            size of graph" << endl
         << "    -l, --length          length of sequences in graph" << endl
         << "    -s, --subgraphs       describe subgraphs of graph" << endl
         << "    -H, --heads           list the head nodes of the graph" << endl
         << "    -T, --tails           list the tail nodes of the graph" << endl
         << "    -S, --siblings        describe the siblings of each node" << endl
         << "    -c, --components      print the strongly connected components of the graph" << endl;
}

int main_stats(int argc, char** argv) {

    if (argc == 2) {
        help_stats(argv);
        return 1;
    }

    bool stats_size = false;
    bool stats_length = false;
    bool stats_subgraphs = false;
    bool stats_heads = false;
    bool stats_tails = false;
    bool show_sibs = false;
    bool show_components = false;

    int c;
    optind = 2; // force optind past command positional argument
    while (true) {
        static struct option long_options[] =
            {
                {"size", no_argument, 0, 'z'},
                {"length", no_argument, 0, 'l'},
                {"subgraphs", no_argument, 0, 's'},
                {"heads", no_argument, 0, 'H'},
                {"tails", no_argument, 0, 'T'},
                {"help", no_argument, 0, 'h'},
                {"siblings", no_argument, 0, 'S'},
                {"components", no_argument, 0, 'c'},
                {0, 0, 0, 0}
            };

        int option_index = 0;
        c = getopt_long (argc, argv, "hzlsHTSc",
                         long_options, &option_index);

        // Detect the end of the options.
        if (c == -1)
            break;

        switch (c)
        {
        case 'z':
            stats_size = true;
            break;

        case 'l':
            stats_length = true;
            break;

        case 's':
            stats_subgraphs = true;
            break;

        case 'H':
            stats_heads = true;
            break;

        case 'T':
            stats_tails = true;
            break;

        case 'S':
            show_sibs = true;
            break;

        case 'c':
            show_components = true;
            break;

        case 'h':
        case '?':
            help_stats(argv);
            exit(1);
            break;

        default:
            abort ();
        }
    }

    VG* graph;
    string file_name = argv[optind];
    if (file_name == "-") {
        graph = new VG(std::cin);
    } else {
        ifstream in;
        in.open(file_name.c_str());
        graph = new VG(in);
    }

    if (stats_size) {
        cout << "nodes" << "\t" << graph->node_count() << endl
             << "edges" << "\t" << graph->edge_count() << endl;
    }

    if (stats_length) {
        cout << "length" << "\t" << graph->total_length_of_nodes() << endl;
    }

    if (stats_heads) {
        vector<Node*> heads;
        graph->head_nodes(heads);
        cout << "heads" << "\t";
        for (vector<Node*>::iterator h = heads.begin(); h != heads.end(); ++h) {
            cout << (*h)->id() << " ";
        }
        cout << endl;
    }

    if (stats_tails) {
        vector<Node*> tails;
        graph->tail_nodes(tails);
        cout << "tails" << "\t";
        for (vector<Node*>::iterator t = tails.begin(); t != tails.end(); ++t) {
            cout << (*t)->id() << " ";
        }
        cout << endl;
    }

    if (stats_subgraphs) {
        list<VG> subgraphs;
        graph->disjoint_subgraphs(subgraphs);
        // these are topologically-sorted
        for (list<VG>::iterator s = subgraphs.begin(); s != subgraphs.end(); ++s) {
            VG& subgraph = *s;
            vector<Node*> heads;
            subgraph.head_nodes(heads);
            int64_t length = subgraph.total_length_of_nodes();
            for (vector<Node*>::iterator h = heads.begin(); h != heads.end(); ++h) {
                cout << (h==heads.begin()?"":",") << (*h)->id();
            }
            cout << "\t" << length << endl;
        }
    }

    if (show_sibs) {
        graph->for_each_node([graph](Node* n) {
                for (auto trav : graph->full_siblings_to(NodeTraversal(n, false))) {
                    cout << n->id() << "\t" << "to-sib" << "\t" << trav.node->id() << endl;
                }
                for (auto trav : graph->full_siblings_from(NodeTraversal(n, false))) {
                    cout << n->id() << "\t" << "from-sib" << "\t" << trav.node->id() << endl;
                }
            });
    }

    if (show_components) {
        for (auto& c : graph->strongly_connected_components()) {
            for (auto& id : c) {
                cerr << id << ", ";
            }
            cout << endl;
        }
    }

    delete graph;

    return 0;

}

void help_paths(char** argv) {
    cerr << "usage: " << argv[0] << " paths [options] <graph.vg>" << endl
         << "options:" << endl
         << "  obtain paths in GAM:" << endl
         << "    -x, --extract         return (as alignments) the stored paths in the graph" << endl
         << "  generation:" << endl
         << "    -n, --node ID         starting at node with ID" << endl
         << "    -l, --max-length N    generate paths of at most length N" << endl
         << "    -e, --edge-max N      only consider paths which make edge choices at this many points" << endl
         << "    -s, --as-seqs         write each path as a sequence" << endl;
}

int main_paths(int argc, char** argv) {

    if (argc == 2) {
        help_paths(argv);
        return 1;
    }

    int max_length = 0;
    int edge_max = 0;
    int64_t node_id = 0;
    bool as_seqs = false;
    bool extract = false;

    int c;
    optind = 2; // force optind past command positional argument
    while (true) {
        static struct option long_options[] =
            {
                {"extract", no_argument, 0, 'x'},
                {"node", required_argument, 0, 'n'},
                {"max-length", required_argument, 0, 'l'},
                {"edge-max", required_argument, 0, 'e'},
                {"as-seqs", no_argument, 0, 's'},
                {0, 0, 0, 0}
            };

        int option_index = 0;
        c = getopt_long (argc, argv, "n:l:hse:x",
                         long_options, &option_index);

        // Detect the end of the options.
        if (c == -1)
            break;

        switch (c)
        {

        case 'x':
            extract = true;
            break;

        case 'n':
            node_id = atoll(optarg);
            break;

        case 'l':
            max_length = atoi(optarg);
            break;

        case 'e':
            edge_max = atoi(optarg);
            break;

        case 's':
            as_seqs = true;
            break;

        case 'h':
        case '?':
            help_paths(argv);
            exit(1);
            break;

        default:
            abort ();
        }
    }

    if (edge_max == 0) edge_max = max_length + 1;

    VG* graph;
    string file_name = argv[optind];
    if (file_name == "-") {
        graph = new VG(std::cin);
    } else {
        ifstream in;
        in.open(file_name.c_str());
        graph = new VG(in);
    }

    if (extract) {
        vector<Alignment> alns = graph->paths_as_alignments();
        write_alignments(cout, alns);
        delete graph;
        return 0;
    }

    if (max_length == 0) {
        cerr << "error:[vg paths] a --max-length is required when generating paths" << endl;
    }

    function<void(size_t,Path&)> paths_to_seqs = [graph](size_t mapping_index, Path& p) {
        string seq = graph->path_sequence(p);
#pragma omp critical(cout)
        cout << seq << endl;
    };

    function<void(size_t,Path&)> paths_to_json = [](size_t mapping_index, Path& p) {
        string json2 = pb2json(p);
#pragma omp critical(cout)
        cout<<json2<<endl;
    };

    function<void(size_t, Path&)>* callback = &paths_to_seqs;
    if (!as_seqs) {
        callback = &paths_to_json;
    }

    auto noop = [](NodeTraversal) { }; // don't handle the failed regions of the graph yet

    if (node_id) {
        graph->for_each_kpath_of_node(graph->get_node(node_id), max_length, edge_max,
                                      noop, noop,
                                      *callback);
    } else {
        graph->for_each_kpath_parallel(max_length, edge_max,
                                       noop, noop,
                                       *callback);
    }

    delete graph;

    return 0;

}

void help_find(char** argv) {
    cerr << "usage: " << argv[0] << " find [options] <graph.vg> >sub.vg" << endl
         << "options:" << endl
         << "    -d, --db-name DIR      use this db (defaults to <graph>.index/)" << endl
        // TODO, dump these from the index
        //<< "    -a, --alignments       write all stored alignments in sorted order (in GAM)" << endl
        //<< "    -m, --mappings         write stored mappings in sorted order (in json)" << endl
         << "    -x, --xg-name FILE     use this xg index (instead of rocksdb db)" << endl
         << "graph features:" << endl
         << "    -n, --node ID          find node, return 1-hop context as graph" << endl
         << "    -e, --edges-end ID     return edges on end of node with ID" << endl
         << "    -s, --edges-start ID   return edges on start of node with ID" << endl
         << "    -c, --context STEPS    expand the context of the kmer hit subgraphs" << endl
         << "    -p, --path TARGET      find the node(s) in the specified path range TARGET=path[:pos1[-pos2]]" << endl
         << "    -P, --position-in PATH find the position of the node (specified by -n) in the given path" << endl
         << "    -r, --node-range N:M   get nodes from N to M" << endl
         << "sequences:" << endl
         << "    -g, --gcsa FILE        use this GCSA2 index of the sequence space of the graph" << endl
         << "    -z, --kmer-size N      split up --sequence into kmers of size N" << endl
         << "    -j, --kmer-stride N    step distance between succesive kmers in sequence (default 1)" << endl
         << "    -S, --sequence STR     search for sequence STR using --kmer-size kmers" << endl
         << "    -k, --kmer STR         return a graph of edges and nodes matching this kmer" << endl
         << "    -T, --table            instead of a graph, return a table of kmers" << endl
         << "                           (works only with kmers in the index)" << endl
         << "    -C, --kmer-count       report approximate count of kmer (-k) in db" << endl;


}

int main_find(int argc, char** argv) {

    if (argc == 2) {
        help_find(argv);
        return 1;
    }

    string db_name;
    string sequence;
    int kmer_size=0;
    int kmer_stride = 1;
    vector<string> kmers;
    string output_format;
    int64_t end_id=0, start_id=0;
    vector<int64_t> node_ids;
    int context_size=0;
    bool count_kmers = false;
    bool kmer_table = false;
    string target;
    string path_name;
    string range;
    bool get_alignments = false;
    bool get_mappings = false;
    string gcsa_in;
    string xg_name;

    int c;
    optind = 2; // force optind past command positional argument
    while (true) {
        static struct option long_options[] =
            {
                //{"verbose", no_argument,       &verbose_flag, 1},
                {"db-name", required_argument, 0, 'd'},
                {"xg-name", required_argument, 0, 'x'},
                {"gcsa", required_argument, 0, 'g'},
                {"node", required_argument, 0, 'n'},
                {"edges-end", required_argument, 0, 'e'},
                {"edges-start", required_argument, 0, 's'},
                {"kmer", required_argument, 0, 'k'},
                {"table", no_argument, 0, 'T'},
                {"sequence", required_argument, 0, 'S'},
                {"kmer-stride", required_argument, 0, 'j'},
                {"kmer-size", required_argument, 0, 'z'},
                {"output", required_argument, 0, 'o'},
                {"context", required_argument, 0, 'c'},
                {"kmer-count", no_argument, 0, 'C'},
                {"path", required_argument, 0, 'p'},
                {"position-in", required_argument, 0, 'P'},
                {"node-range", required_argument, 0, 'r'},
                {"alignments", no_argument, 0, 'a'},
                {"mappings", no_argument, 0, 'm'},
                {0, 0, 0, 0}
            };

        int option_index = 0;
        c = getopt_long (argc, argv, "d:x:n:e:s:o:k:hc:S:z:j:CTp:P:r:amg:",
                         long_options, &option_index);

        // Detect the end of the options.
        if (c == -1)
            break;

        switch (c)
        {
        case 'd':
            db_name = optarg;
            break;

        case 'x':
            xg_name = optarg;
            break;

        case 'g':
            gcsa_in = optarg;
            break;

        case 'k':
            kmers.push_back(optarg);
            break;

        case 'S':
            sequence = optarg;
            break;

        case 'j':
            kmer_stride = atoi(optarg);
            break;

        case 'z':
            kmer_size = atoi(optarg);
            break;

        case 'C':
            count_kmers = true;
            break;

        case 'p':
            target = optarg;
            break;

        case 'P':
            path_name = optarg;
            break;

        case 'c':
            context_size = atoi(optarg);
            break;

        case 'n':
            node_ids.push_back(atoi(optarg));
            break;

        case 'e':
            end_id = atoi(optarg);
            break;

        case 's':
            start_id = atoi(optarg);
            break;

        case 'T':
            kmer_table = true;
            break;

        case 'r':
            range = optarg;
            break;

        case 'a':
            get_alignments = true;
            break;

        case 'm':
            get_mappings = true;
            break;

        case 'o':
            output_format = optarg;
            break;

        case 'h':
        case '?':
            help_find(argv);
            exit(1);
            break;

        default:
            abort ();
        }
    }
    if (optind < argc) {
        string file_name = argv[optind];
        if (file_name == "-") {
            if (db_name.empty()) {
                cerr << "error:[vg find] reading variant graph from stdin and no db name (-d) given, exiting" << endl;
                return 1;
            }
        }
        if (db_name.empty()) {
            db_name = file_name + ".index";
        }
    }

    Index vindex;
    // open index
    if (db_name.empty()) {
        assert(!gcsa_in.empty() || !xg_name.empty());
    } else {
        vindex.open_read_only(db_name);
    }

    xg::XG xindex;
    if (!xg_name.empty()) {
        ifstream in(xg_name.c_str());
        xindex.load(in);
    }

    if (get_alignments) {
        // todo
    }

    if (!xg_name.empty()) {
        if (!node_ids.empty() && path_name.empty()) {
            // get the context of the node
            vector<Graph> graphs;
            for (auto node_id : node_ids) {
                Graph g;
                xindex.neighborhood(node_id, context_size, g);
                graphs.push_back(g);
            }
            VG result_graph;
            for (auto& graph : graphs) {
                // Allow duplicate nodes and edges (from e.g. multiple -n options); silently collapse them.
                result_graph.extend(graph);
            }
            result_graph.remove_orphan_edges();
            // return it
            result_graph.serialize_to_ostream(cout);
        } else if (end_id != 0) {
            for (auto& e : xindex.edges_on_end(end_id)) {
                cout << (e.from_start() ? -1 : 1) * e.from() << "\t" <<  (e.to_end() ? -1 : 1) * e.to() << endl;
            }
        } else if (start_id != 0) {
            for (auto& e : xindex.edges_on_start(start_id)) {
                cout << (e.from_start() ? -1 : 1) * e.from() << "\t" <<  (e.to_end() ? -1 : 1) * e.to() << endl;
            }
        }
        if (!target.empty()) {
            string name;
            int64_t start, end;
            Graph graph;
            parse_region(target, name, start, end);
            xindex.get_path_range(name, start, end, graph);
            if (context_size > 0) {
                xindex.expand_context(graph, context_size);
            }
            VG vgg; vgg.extend(graph); // removes dupes
            vgg.serialize_to_ostream(cout);
        }
        if (!range.empty()) {
            Graph graph;
            int64_t id_start=0, id_end=0;
            vector<string> parts = split_delims(range, ":");
            if (parts.size() == 1) {
                cerr << "[vg find] error, format of range must be \"N:M\" where start id is N and end id is M, got " << range << endl;
                exit(1);
            }
            convert(parts.front(), id_start);
            convert(parts.back(), id_end);
            xindex.get_id_range(id_start, id_end, graph);
            if (context_size > 0) {
                xindex.expand_context(graph, context_size);
            }
            VG vgg; vgg.extend(graph); // removes dupes
            vgg.remove_orphan_edges();
            vgg.serialize_to_ostream(cout);
        }
    } else if (!db_name.empty()) {
        if (!node_ids.empty() && path_name.empty()) {
            // get the context of the node
            vector<VG> graphs;
            for (auto node_id : node_ids) {
                VG g;
                vindex.get_context(node_id, g);
                if (context_size > 0) {
                    vindex.expand_context(g, context_size);
                }
                graphs.push_back(g);
            }
            VG result_graph;
            for (auto& graph : graphs) {
                // Allow duplicate nodes and edges (from e.g. multiple -n options); silently collapse them.
                result_graph.extend(graph);
            }
            result_graph.remove_orphan_edges();
            // return it
            result_graph.serialize_to_ostream(cout);
        } else if (end_id != 0) {
            vector<Edge> edges;
            vindex.get_edges_on_end(end_id, edges);
            for (vector<Edge>::iterator e = edges.begin(); e != edges.end(); ++e) {
                cout << (e->from_start() ? -1 : 1) * e->from() << "\t" <<  (e->to_end() ? -1 : 1) * e->to() << endl;
            }
        } else if (start_id != 0) {
            vector<Edge> edges;
            vindex.get_edges_on_start(start_id, edges);
            for (vector<Edge>::iterator e = edges.begin(); e != edges.end(); ++e) {
                cout << (e->from_start() ? -1 : 1) * e->from() << "\t" <<  (e->to_end() ? -1 : 1) * e->to() << endl;
            }
        }
        if (!node_ids.empty() && !path_name.empty()) {
            int64_t path_id = vindex.get_path_id(path_name);
            for (auto node_id : node_ids) {
                list<pair<int64_t, bool>> path_prev, path_next;
                int64_t prev_pos=0, next_pos=0;
                bool prev_backward, next_backward;
                if (vindex.get_node_path_relative_position(node_id, false, path_id,
                                                          path_prev, prev_pos, prev_backward,
                                                          path_next, next_pos, next_backward)) {

                    // Negate IDs for backward nodes
                    cout << node_id << "\t" << path_prev.front().first * (path_prev.front().second ? -1 : 1) << "\t" << prev_pos
                         << "\t" << path_next.back().first * (path_next.back().second ? -1 : 1) << "\t" << next_pos << "\t";

                    Mapping m = vindex.path_relative_mapping(node_id, false, path_id,
                                                            path_prev, prev_pos, prev_backward,
                                                            path_next, next_pos, next_backward);
                    cout << pb2json(m) << endl;
                }
            }
        }
        if (!target.empty()) {
            string name;
            int64_t start, end;
            VG graph;
            parse_region(target, name, start, end);
            vindex.get_path(graph, name, start, end);
            if (context_size > 0) {
                vindex.expand_context(graph, context_size);
            }
            graph.remove_orphan_edges();
            graph.serialize_to_ostream(cout);
        }
        if (!range.empty()) {
            VG graph;
            int64_t id_start=0, id_end=0;
            vector<string> parts = split_delims(range, ":");
            if (parts.size() == 1) {
                cerr << "[vg find] error, format of range must be \"N:M\" where start id is N and end id is M, got " << range << endl;
                exit(1);
            }
            convert(parts.front(), id_start);
            convert(parts.back(), id_end);
            vindex.get_range(id_start, id_end, graph);
            if (context_size > 0) {
                vindex.expand_context(graph, context_size);
            }
            graph.remove_orphan_edges();
            graph.serialize_to_ostream(cout);
        }
    }

    // todo cleanup if/else logic to allow only one function

    if (!sequence.empty()) {
        if (gcsa_in.empty()) {
            set<int> kmer_sizes = vindex.stored_kmer_sizes();
            if (kmer_sizes.empty()) {
                cerr << "error:[vg find] index does not include kmers, add with vg index -k" << endl;
                return 1;
            }
            if (kmer_size == 0) {
                kmer_size = *kmer_sizes.begin();
            }
            for (int i = 0; i <= sequence.size()-kmer_size; i+=kmer_stride) {
                kmers.push_back(sequence.substr(i,kmer_size));
            }
        } else {
            // let's use the GCSA index
            // first open it
            ifstream in(gcsa_in.c_str());
            gcsa::GCSA gcsa_index;
            gcsa_index.load(in);
            //range_type find(const char* pattern, size_type length) const;
            //void locate(size_type path, std::vector<node_type>& results, bool append = false, bool sort = true) const;
            //locate(i, results);
            auto paths = gcsa_index.find(sequence.c_str(), sequence.length());
            //cerr << paths.first << " - " << paths.second << endl;
            for (gcsa::size_type i = paths.first; i <= paths.second; ++i) {
                std::vector<gcsa::node_type> ids;
                gcsa_index.locate(i, ids);
                for (auto id : ids) {
                    cout << gcsa::Node::decode(id) << endl;
                }
            }
        }
    }

    if (!kmers.empty()) {
        if (count_kmers) {
            for (auto& kmer : kmers) {
                cout << kmer << "\t" << vindex.approx_size_of_kmer_matches(kmer) << endl;
            }
        } else if (kmer_table) {
            for (auto& kmer : kmers) {
                map<string, vector<pair<int64_t, int32_t> > > positions;
                vindex.get_kmer_positions(kmer, positions);
                for (auto& k : positions) {
                    for (auto& p : k.second) {
                        cout << k.first << "\t" << p.first << "\t" << p.second << endl;
                    }
                }
            }
        } else {
            vector<VG> graphs;
            for (auto& kmer : kmers) {
                VG g;
                vindex.get_kmer_subgraph(kmer, g);
                if (context_size > 0) {
                    vindex.expand_context(g, context_size);
                }
                graphs.push_back(g);
            }

            VG result_graph;
            for (auto& graph : graphs) {
                // Allow duplicate nodes and edges (from multiple kmers); silently collapse them.
                result_graph.extend(graph);
            }
            result_graph.remove_orphan_edges();
            result_graph.serialize_to_ostream(cout);
        }
    }

    return 0;

}

void help_index(char** argv) {
    cerr << "usage: " << argv[0] << " index [options] <graph1.vg> [graph2.vg ...]" << endl
         << "Creates an index on the specified graph or graphs. All graphs indexed must " << endl
         << "already be in a joint ID space, and the graph containing the highest-ID node " << endl
         << "must come first." << endl
         << "xg options:" << endl
         << "    -x, --xg-name FILE     use this file to store a succinct, queryable version of" << endl
         << "                           the graph(s) (effectively replaces rocksdb)" << endl
         << "gcsa options:" << endl
         << "    -g, --gcsa-out FILE    output a GCSA2 index instead of a rocksdb index" << endl
         << "    -k, --kmer-size N      index kmers of size N in the graph" << endl
         << "    -X, --doubling-steps N use this number of doubling steps for GCSA2 construction" << endl
         << "    -Z, --size-limit N     limit of memory to use for GCSA2 construction in gigabytes" << endl
         << "    -F, --forward-only     omit the reverse complement of the graph from indexing" << endl
         << "    -e, --edge-max N       only consider paths which make edge choices at <= this many points" << endl
         << "    -j, --kmer-stride N    step distance between succesive kmers in paths (default 1)" << endl
         << "    -d, --db-name PATH     create rocksdb in PATH directory (default: <graph>.index/)" << endl
         << "                           or GCSA2 index in PATH file (default: <graph>" << gcsa::GCSA::EXTENSION << ")" << endl
         << "                           (this is required if you are using multiple graphs files)" << endl
         << "    -t, --threads N        number of threads to use" << endl
         << "    -p, --progress         show progress" << endl
         << "    -V, --verify-index     validate the GCSA2 index using the input kmers (important for testing)" << endl
         << "rocksdb options (ignored with -g):" << endl
         << "    -s, --store-graph      store graph as xg" << endl
         << "    -m, --store-mappings   input is .gam format, store the mappings in alignments by node" << endl
         << "    -a, --store-alignments input is .gam format, store the alignments by node" << endl
         << "    -A, --dump-alignments  graph contains alignments, output them in sorted order" << endl
         << "    -P, --prune KB         remove kmer entries which use more than KB kilobytes" << endl
         << "    -n, --allow-negs       don't filter out relative negative positions of kmers" << endl
         << "    -D, --dump             print the contents of the db to stdout" << endl
         << "    -M, --metadata         describe aspects of the db stored in metadata" << endl
         << "    -L, --path-layout      describes the path layout of the graph" << endl
         << "    -S, --set-kmer         assert that the kmer size (-k) is in the db" << endl
        //<< "    -b, --tmp-db-base S    use this base name for temporary indexes" << endl
         << "    -C, --compact          compact the index into a single level (improves performance)" << endl
         << "    -Q, --use-snappy       use snappy compression (faster, larger) rather than zlib" << endl;

}

int main_index(int argc, char** argv) {

    if (argc == 2) {
        help_index(argv);
        return 1;
    }

    string db_name;
    string gcsa_name;
    string xg_name;
    int kmer_size = 0;
    int edge_max = 0;
    int kmer_stride = 1;
    int prune_kb = -1;
    bool store_graph = false;
    bool dump_index = false;
    bool describe_index = false;
    bool show_progress = false;
    bool set_kmer_size = false;
    bool path_layout = false;
    bool store_alignments = false;
    bool store_mappings = false;
    bool allow_negs = false;
    bool compact = false;
    bool dump_alignments = false;
    bool use_snappy = false;
    int doubling_steps = gcsa::GCSA::DOUBLING_STEPS;
    bool verify_index = false;
    bool forward_only = false;
    size_t size_limit = 200; // in gigabytes

    int c;
    optind = 2; // force optind past command positional argument
    while (true) {
        static struct option long_options[] =
            {
                //{"verbose", no_argument,       &verbose_flag, 1},
                {"db-name", required_argument, 0, 'd'},
                {"kmer-size", required_argument, 0, 'k'},
                {"edge-max", required_argument, 0, 'e'},
                {"kmer-stride", required_argument, 0, 'j'},
                {"store-graph", no_argument, 0, 's'},
                {"store-alignments", no_argument, 0, 'a'},
                {"dump-alignments", no_argument, 0, 'A'},
                {"store-mappings", no_argument, 0, 'm'},
                {"dump", no_argument, 0, 'D'},
                {"metadata", no_argument, 0, 'M'},
                {"set-kmer", no_argument, 0, 'S'},
                {"threads", required_argument, 0, 't'},
                {"progress",  no_argument, 0, 'p'},
                {"prune",  required_argument, 0, 'P'},
                {"path-layout", no_argument, 0, 'L'},
                {"compact", no_argument, 0, 'C'},
                {"allow-negs", no_argument, 0, 'n'},
                {"use-snappy", no_argument, 0, 'Q'},
                {"gcsa-name", required_argument, 0, 'g'},
                {"xg-name", no_argument, 0, 'x'},
                {"verify-index", no_argument, 0, 'V'},
                {"forward-only", no_argument, 0, 'F'},
                {"size-limit", no_argument, 0, 'Z'},
                {0, 0, 0, 0}
            };

        int option_index = 0;
        c = getopt_long (argc, argv, "d:k:j:pDshMt:b:e:SP:LmaCnAQg:X:x:VFZ:",
                         long_options, &option_index);

        // Detect the end of the options.
        if (c == -1)
            break;

        switch (c)
        {
        case 'd':
            db_name = optarg;
            break;

        case 'x':
            xg_name = optarg;
            break;

        case 'P':
            prune_kb = atoi(optarg);
            break;

        case 'k':
            kmer_size = atoi(optarg);
            break;

        case 'e':
            edge_max = atoi(optarg);
            break;

        case 'j':
            kmer_stride = atoi(optarg);
            break;

        case 'p':
            show_progress = true;
            break;

        case 'D':
            dump_index = true;
            break;

        case 'M':
            describe_index = true;
            break;

        case 'L':
            path_layout = true;
            break;

        case 'S':
            set_kmer_size = true;
            break;

        case 's':
            store_graph = true;
            break;

        case 'a':
            store_alignments = true;
            break;

        case 'A':
            dump_alignments = true;
            break;

        case 'm':
            store_mappings = true;
            break;

        case 'n':
            allow_negs = true;
            break;

        case 'C':
            compact = true;
            break;

        case 'Q':
            use_snappy = true;
            break;

        case 't':
            omp_set_num_threads(atoi(optarg));
            break;

        case 'g':
            gcsa_name = optarg;
            break;

        case 'V':
            verify_index = true;
            break;

        case 'F':
            forward_only = true;
            break;

        case 'X':
            doubling_steps = atoi(optarg);
            break;

        case 'Z':
            size_limit = atoi(optarg);
            break;

        case 'h':
        case '?':
            help_index(argv);
            exit(1);
            break;

        default:
            abort ();
        }
    }

    if (edge_max == 0) edge_max = kmer_size + 1;

    vector<string> file_names;
    while (optind < argc) {
        string file_name = argv[optind++];
        file_names.push_back(file_name);
    }

    if (db_name.empty() && xg_name.empty() && gcsa_name.empty()) {
        if (file_names.size() > 1) {
            cerr << "error:[vg index] working on multiple graphs and no db name (-d) given, exiting" << endl;
            return 1;
        } else if (file_names.size() == 1) {
            // Name the database for rocksdb
            db_name = *file_names.begin() + ".index";
        } else {
            cerr << "error:[vg index] no graph or db given, exiting" << endl;
            return 1;
        }
    }

    if(kmer_size == 0 && !gcsa_name.empty()) {
        // gcsa doesn't do anything if we tell it a kmer size of 0.
        cerr << "error:[vg index] kmer size for GCSA2 index must be >0" << endl;
        return 1;
    }

    if(kmer_size < 0) {
        cerr << "error:[vg index] kmer size cannot be negative" << endl;
        return 1;
    }

    if(kmer_stride <= 0) {
        // kmer strides of 0 (or negative) are silly.
        cerr << "error:[vg index] kmer stride must be positive and nonzero" << endl;
        return 1;
    }

    if (!xg_name.empty()) {
        // store the graphs
        VGset graphs(file_names);
        graphs.to_xg(xg_name);
        // should we stop here?
    }

    if(!gcsa_name.empty()) {
        // We need to make a gcsa index.

        // Load up the graphs
        VGset graphs(file_names);

        graphs.show_progress = show_progress;

        // Go get the kmers of the correct size
        vector<gcsa::KMer> kmers;
        graphs.get_gcsa_kmers(kmer_size, edge_max, kmer_stride, forward_only, kmers, 0);

        // Handle finding the sink node
        size_t sink_node_id = 0;
        for(auto kmer : kmers) {
            if(gcsa::Key::label(kmer.key) == 0) {
                // This kmer lets us know the sink node.
                sink_node_id = gcsa::Node::id(kmer.from);
                break;
            }
        }

        for(auto& kmer : kmers) {
            // Mark kmers that go to the sink node as "sorted", since they have stop
            // characters in them and can't be extended.
            // TODO: Can we just check for the presence of "$" during conversion and not do this serial loop?
            if(gcsa::Node::id(kmer.to) == sink_node_id && gcsa::Node::offset(kmer.to) > 0) {
                kmer.makeSorted();
            }

            //cout << kmer << std::endl;
        }

        if(show_progress) {
            cerr << "Found " << kmers.size() << " kmer instances" << endl;
        }

        /*
        // if we'd like to stash the output to GCSA2
        ofstream out("x.graph");
        gcsa::writeBinary(out, kmers, kmer_size);
        out.close();
        */

        // copy the kmers if we are verifying the index
        // as these are destructively modified
        vector<gcsa::KMer> kmers_copy;
        if (verify_index) {
            kmers_copy = kmers;
        }

        // Make the index with the kmers
        gcsa::GCSA gcsa_index(kmers, kmer_size, doubling_steps, size_limit);

        if (verify_index) {
            //cerr << "verifying index" << endl;
            gcsa_index.verifyIndex(kmers_copy, kmer_size);
        }

        // Save it to the index filename
        sdsl::store_to_file(gcsa_index, gcsa_name);

        // Skip all the Snappy stuff we can't do (yet).
        return 0;
    }


    Index index;
    index.use_snappy = use_snappy;

    if (compact) {
        index.open_for_write(db_name);
        index.compact();
        index.flush();
        index.close();
    }

    // todo, switch to xg for graph storage
    // index should write and load index/xg or such
    // then a handful of functions used in main.cpp and mapper.cpp need to be rewritten to use the xg index
    if (store_graph && file_names.size() > 0) {
        index.open_for_write(db_name);
        VGset graphs(file_names);
        graphs.show_progress = show_progress;
        graphs.store_in_index(index);
        //index.flush();
        //index.close();
        // reopen to index paths
        // this requires the index to be queryable
        //index.open_for_write(db_name);
        graphs.store_paths_in_index(index);
        index.compact();
        index.flush();
        index.close();
    }

    if (store_alignments && file_names.size() > 0) {
        index.open_for_write(db_name);
        function<void(Alignment&)> lambda = [&index](Alignment& aln) {
            index.put_alignment(aln);
        };
        for (auto& file_name : file_names) {
            if (file_name == "-") {
                stream::for_each(std::cin, lambda);
            } else {
                ifstream in;
                in.open(file_name.c_str());
                stream::for_each(in, lambda);
            }
        }
        index.flush();
        index.close();
    }

    if (dump_alignments) {
        vector<Alignment> output_buf;
        index.open_read_only(db_name);
        auto lambda = [&output_buf](const Alignment& aln) {
            output_buf.push_back(aln);
            stream::write_buffered(cout, output_buf, 1000);
        };
        index.for_each_alignment(lambda);
        stream::write_buffered(cout, output_buf, 0);
        index.close();
    }

    if (store_mappings && file_names.size() > 0) {
        index.open_for_write(db_name);
        function<void(Alignment&)> lambda = [&index](Alignment& aln) {
            const Path& path = aln.path();
            for (int i = 0; i < path.mapping_size(); ++i) {
                index.put_mapping(path.mapping(i));
            }
        };
        for (auto& file_name : file_names) {
            if (file_name == "-") {
                stream::for_each(std::cin, lambda);
            } else {
                ifstream in;
                in.open(file_name.c_str());
                stream::for_each(in, lambda);
            }
        }
        index.flush();
        index.close();
    }

    if (kmer_size != 0 && file_names.size() > 0) {
        index.open_for_bulk_load(db_name);
        VGset graphs(file_names);
        graphs.show_progress = show_progress;
        graphs.index_kmers(index, kmer_size, edge_max, kmer_stride, allow_negs);
        index.flush();
        index.close();
        // forces compaction
        index.open_for_write(db_name);
        index.flush();
        index.compact();
        index.close();
    }

    if (prune_kb >= 0) {
        if (show_progress) {
            cerr << "pruning kmers > " << prune_kb << " on disk from " << db_name << endl;
        }
        index.open_for_write(db_name);
        index.prune_kmers(prune_kb);
        index.compact();
        index.close();
    }

    if (set_kmer_size) {
        assert(kmer_size != 0);
        index.open_for_write(db_name);
        index.remember_kmer_size(kmer_size);
        index.close();
    }

    if (dump_index) {
        index.open_read_only(db_name);
        index.dump(cout);
        index.close();
    }

    if (describe_index) {
        index.open_read_only(db_name);
        set<int> kmer_sizes = index.stored_kmer_sizes();
        cout << "kmer sizes: ";
        for (auto kmer_size : kmer_sizes) {
            cout << kmer_size << " ";
        }
        cout << endl;
        index.close();
    }

    if (path_layout) {
        index.open_read_only(db_name);
        //index.path_layout();
        map<string, int64_t> path_by_id = index.paths_by_id();
        map<string, pair<pair<int64_t, bool>, pair<int64_t, bool>>> layout;
        map<string, int64_t> length;
        index.path_layout(layout, length);
        for (auto& p : layout) {
            // Negate IDs for backward nodes
            cout << p.first << " " << p.second.first.first * (p.second.first.second ? -1 : 1) << " "
                 << p.second.second.first * (p.second.second.second ? -1 : 1) << " " << length[p.first] << endl;
        }
        index.close();
    }

    return 0;

}

void help_align(char** argv) {
    cerr << "usage: " << argv[0] << " align [options] <graph.vg> >alignments.gam" << endl
         << "options:" << endl
         << "    -s, --sequence STR    align a string to the graph in graph.vg using partial order alignment" << endl
         << "    -Q, --seq-name STR    name the sequence using this value" << endl
         << "    -j, --json            output alignments in JSON format (default GAM)" << endl;
}

int main_align(int argc, char** argv) {

    string seq;
    string seq_name;

    if (argc == 2) {
        help_align(argv);
        return 1;
    }

    bool print_cigar = false;
    bool output_json = false;

    int c;
    optind = 2; // force optind past command positional argument
    while (true) {
        static struct option long_options[] =
            {
                /* These options set a flag. */
                //{"verbose", no_argument,       &verbose_flag, 1},
                {"sequence", required_argument, 0, 's'},
                {"seq-name", no_argument, 0, 'Q'},
                {"json", no_argument, 0, 'j'},
                {0, 0, 0, 0}
            };

        int option_index = 0;
        c = getopt_long (argc, argv, "s:jhQ:",
                         long_options, &option_index);

        /* Detect the end of the options. */
        if (c == -1)
            break;

        switch (c)
        {
        case 's':
            seq = optarg;
            break;

        case 'Q':
            seq_name = optarg;
            break;

        case 'j':
            output_json = true;
            break;

        case 'h':
        case '?':
            /* getopt_long already printed an error message. */
            help_align(argv);
            exit(1);
            break;

        default:
            abort ();
        }
    }

    VG* graph;
    string file_name = argv[optind];
    if (file_name == "-") {
        graph = new VG(std::cin);
    } else {
        ifstream in;
        in.open(file_name.c_str());
        graph = new VG(in);
    }

    Alignment alignment = graph->align(seq);

    if (output_json) {
        cout << pb2json(alignment) << endl;
    } else {
        if (!seq_name.empty()) {
            alignment.set_name(seq_name);
        }
        function<Alignment(uint64_t)> lambda =
            [&alignment] (uint64_t n) {
            return alignment;
        };
        stream::write(cout, 1, lambda);
    }

    delete graph;

    return 0;

}

void help_map(char** argv) {
    cerr << "usage: " << argv[0] << " map [options] <graph.vg> >alignments.vga" << endl
         << "options:" << endl
         << "    -d, --db-name DIR     use this db (defaults to <graph>.index/)" << endl
         << "                          A graph is not required. But GCSA/xg take precedence if available." << endl
         << "    -x, --xg-name FILE    use this xg index (defaults to <graph>.xg)" << endl
         << "    -g, --gcsa-name FILE  use this GCSA2 index (defaults to <graph>" << gcsa::GCSA::EXTENSION << ")" << endl
         << "    -V, --in-memory       build the XG and GCSA2 indexes in-memory from the provided .vg file" << endl
         << "    -s, --sequence STR    align a string to the graph in graph.vg using partial order alignment" << endl
         << "    -Q, --seq-name STR    name the sequence using this value (for graph modification with new named paths)" << endl
         << "    -r, --reads FILE      take reads (one per line) from FILE, write alignments to stdout" << endl
         << "    -b, --hts-input FILE  align reads from htslib-compatible FILE (BAM/CRAM/SAM) stdin (-), alignments to stdout" << endl
         << "    -K, --keep-secondary  produce alignments for secondary input alignments in addition to primary ones" << endl
         << "    -f, --fastq FILE      input fastq (possibly compressed), two are allowed, one for each mate" << endl
         << "    -i, --interleaved     fastq is interleaved paired-ended" << endl
         << "    -p, --pair-window N   align to a graph up to N ids away from the mapping location of one mate for the other" << endl
        //<< "    -B, --try-both-mates  attempt to align both reads individually, then used paired end resolution to fix" << endl
         << "    -N, --sample NAME     for --reads input, add this sample" << endl
         << "    -R, --read-group NAME for --reads input, add this read group" << endl
         << "    -k, --kmer-size N     use this kmer size, it must be < kmer size in db (default: from index)" << endl
         << "    -j, --kmer-stride N   step distance between succesive kmers to use for seeding (default: kmer size)" << endl
         << "    -E, --min-kmer-entropy N  require shannon entropy of this in order to use kmer (default: no limit)" << endl
         << "    -S, --sens-step N     decrease kmer size by N bp until alignment succeeds (default: 5)" << endl
         << "    -A, --max-attempts N  try to improve sensitivity and align this many times (default: 7)" << endl
         << "    -l, --kmer-min N      give up aligning if kmer size gets below this threshold (default: 8)" << endl
         << "    -P, --score-per-bp N  accept alignment only if the alignment score per base is > N" << endl
         << "    -e, --thread-ex N     grab this many nodes in id space around each thread for alignment (default: 7)" << endl
         << "    -n, --context-depth N follow this many edges out from each thread for alignment (default: 1)" << endl
         << "    -c, --clusters N      use at most the largest N ordered clusters of the kmer graph for alignment (default: all)" << endl
         << "    -C, --cluster-min N   require at least this many kmer hits in a cluster to attempt alignment (default: 2)" << endl
         << "    -m, --hit-max N       ignore kmers who have >N hits in our index (default: 100)" << endl
         << "    -M, --max-multimaps N produce up to N alignments for each read (default: 1)" << endl
         << "    -t, --threads N       number of threads to use" << endl
         << "    -F, --prefer-forward  if the forward alignment of the read works, accept it" << endl
         << "    -G, --greedy-accept   if a tested alignment achieves -X score/bp don't try worse seeds" << endl
         << "    -X, --score-per-bp N  accept early alignment if the alignment score per base is > N and -F or -G is set" << endl
         << "    -J, --output-json     output JSON rather than an alignment stream (helpful for debugging)" << endl
         << "    -B, --band-width N    for very long sequences, align in chunks then merge paths (default 1000bp)" << endl
         << "    -T, --softclip-trig N trigger graph extension and realignment when either end has softclips (default: 0)" << endl
         << "    -D, --debug           print debugging information about alignment to stderr" << endl;
}

int main_map(int argc, char** argv) {

    if (argc == 2) {
        help_map(argv);
        return 1;
    }

    string seq;
    string seq_name;
    string db_name;
    string xg_name;
    string gcsa_name;
    int kmer_size = 0;
    int kmer_stride = 0;
    int sens_step = 0;
    int best_clusters = 0;
    int cluster_min = 2;
    int max_attempts = 7;
    string read_file;
    string hts_file;
    bool keep_secondary = false;
    int hit_max = 100;
    int max_multimaps = 1;
    int thread_count = 1;
    int thread_ex = 7;
    int context_depth = 1;
    bool output_json = false;
    bool debug = false;
    bool prefer_forward = false;
    bool greedy_accept = false;
    float score_per_bp = 0;
    string sample_name;
    string read_group;
    string fastq1, fastq2;
    bool interleaved_fastq = false;
    int pair_window = 64; // ~11bp/node
    int band_width = 1000; // anything > 1000bp sequences is difficult to align efficiently
    bool try_both_mates_first = false;
    float min_kmer_entropy = 0;
    float min_score_per_bp = 0;
    size_t kmer_min = 8;
    int softclip_threshold = 0;
    bool build_in_memory = false;

    int c;
    optind = 2; // force optind past command positional argument
    while (true) {
        static struct option long_options[] =
            {
                /* These options set a flag. */
                //{"verbose", no_argument,       &verbose_flag, 1},
                {"sequence", required_argument, 0, 's'},
                {"seq-name", required_argument, 0, 'Q'},
                {"db-name", required_argument, 0, 'd'},
                {"xg-name", required_argument, 0, 'x'},
                {"gcsa-name", required_argument, 0, 'g'},
                {"kmer-stride", required_argument, 0, 'j'},
                {"kmer-size", required_argument, 0, 'k'},
                {"min-kmer-entropy", required_argument, 0, 'E'},
                {"clusters", required_argument, 0, 'c'},
                {"cluster-min", required_argument, 0, 'C'},
                {"max-attempts", required_argument, 0, 'A'},
                {"reads", required_argument, 0, 'r'},
                {"sample", required_argument, 0, 'N'},
                {"read-group", required_argument, 0, 'R'},
                {"hit-max", required_argument, 0, 'm'},
                {"max-multimaps", required_argument, 0, 'N'},
                {"threads", required_argument, 0, 't'},
                {"prefer-forward", no_argument, 0, 'F'},
                {"greedy-accept", no_argument, 0, 'G'},
                {"score-per-bp", required_argument, 0, 'X'},
                {"sens-step", required_argument, 0, 'S'},
                {"thread-ex", required_argument, 0, 'e'},
                {"context-depth", required_argument, 0, 'n'},
                {"output-json", no_argument, 0, 'J'},
                {"hts-input", required_argument, 0, 'b'},
                {"keep-secondary", no_argument, 0, 'K'},
                {"fastq", no_argument, 0, 'f'},
                {"interleaved", no_argument, 0, 'i'},
                {"pair-window", required_argument, 0, 'p'},
                {"band-width", required_argument, 0, 'B'},
                {"score-per-bp", required_argument, 0, 'P'},
                {"kmer-min", required_argument, 0, 'l'},
                {"softclip-trig", required_argument, 0, 'T'},
                {"in-memory", no_argument, 0, 'V'},
                {"debug", no_argument, 0, 'D'},
                {0, 0, 0, 0}
            };

        int option_index = 0;
        c = getopt_long (argc, argv, "s:j:hd:x:g:c:r:m:k:M:t:DX:FS:Jb:KR:N:if:p:B:h:GC:A:E:Q:n:P:l:e:T:V",
                         long_options, &option_index);

        /* Detect the end of the options. */
        if (c == -1)
            break;

        switch (c)
        {
        case 's':
            seq = optarg;
            break;

        case 'V':
            build_in_memory = true;
            break;

        case 'Q':
            seq_name = optarg;
            break;

        case 'd':
            db_name = optarg;
            break;

        case 'x':
            xg_name = optarg;
            break;

        case 'g':
            gcsa_name = optarg;
            break;

        case 'j':
            kmer_stride = atoi(optarg);
            break;

        case 'k':
            kmer_size = atoi(optarg);
            break;

        case 'S':
            sens_step = atoi(optarg);
            break;

        case 'c':
            best_clusters = atoi(optarg);
            break;

        case 'C':
            cluster_min = atoi(optarg);
            break;

        case 'E':
            min_kmer_entropy = atof(optarg);
            break;

        case 'A':
            max_attempts = atoi(optarg);
            break;

        case 'm':
            hit_max = atoi(optarg);
            break;

        case 'M':
            max_multimaps = atoi(optarg);
            break;

        case 'e':
            thread_ex = atoi(optarg);
            break;

        case 'n':
            context_depth = atoi(optarg);
            break;

        case 'T':
            softclip_threshold = atoi(optarg);
            break;

        case 'r':
            read_file = optarg;
            break;

        case 'R':
            read_group = optarg;
            break;

        case 'N':
            sample_name = optarg;
            break;

        case 'b':
            hts_file = optarg;
            break;

        case 'K':
            keep_secondary = true;
            break;

        case 'f':
            if (fastq1.empty()) fastq1 = optarg;
            else if (fastq2.empty()) fastq2 = optarg;
            else { cerr << "[vg map] error: more than two fastqs specified" << endl; exit(1); }
            break;

        case 'i':
            interleaved_fastq = true;
            break;

        case 'p':
            pair_window = atoi(optarg);
            break;

        case 't':
            omp_set_num_threads(atoi(optarg));
            break;

        case 'D':
            debug = true;
            break;

        case 'F':
            prefer_forward = true;
            break;

        case 'G':
            greedy_accept = true;
            break;

        case 'X':
            score_per_bp = atof(optarg);
            break;

        case 'J':
            output_json = true;
            break;

        case 'B':
            band_width = atoi(optarg);
            break;

        case 'P':
            min_score_per_bp = atof(optarg);
            break;

        case 'l':
            kmer_min = atoi(optarg);
            break;

        case 'h':
        case '?':
            /* getopt_long already printed an error message. */
            help_map(argv);
            exit(1);
            break;

        default:
            abort ();
        }
    }

    if (seq.empty() && read_file.empty() && hts_file.empty() && fastq1.empty()) {
        cerr << "error:[vg map] a sequence or read file is required when mapping" << endl;
        return 1;
    }

    // should probably disable this
    string file_name;
    if (optind < argc) {
        file_name = argv[optind];
    }

    if (db_name.empty() && !file_name.empty()) {
        db_name = file_name + ".index";
    }

    if (xg_name.empty() && !file_name.empty()) {
        xg_name = file_name + ".xg";
    }

    if (gcsa_name.empty() && !file_name.empty()) {
        gcsa_name = file_name + gcsa::GCSA::EXTENSION;
    }

    // Load up our indexes.
    xg::XG* xindex = nullptr;
    gcsa::GCSA* gcsa = nullptr;

    // for testing, we sometimes want to run the mapper on indexes we build in memory
    if (build_in_memory) {
        VG* graph;
        if (file_name == "-") {
            graph = new VG(std::cin);
        } else {
            ifstream in;
            in.open(file_name.c_str());
            graph = new VG(in);
        }
        xindex = new xg::XG(graph->graph);
        assert(kmer_size);
        int doubling_steps = 2;
        gcsa = graph->build_gcsa_index(kmer_size, false, 2);
        delete graph;
    } else {
        // We try opening the file, and then see if it worked
        ifstream xg_stream(xg_name);

        if(xg_stream) {
            // We have an xg index!
            if(debug) {
                cerr << "Loading xg index " << xg_name << "..." << endl;
            }
            xindex = new xg::XG(xg_stream);
        }

        ifstream gcsa_stream(gcsa_name);
        if(gcsa_stream) {
            // We have a GCSA index too!
            if(debug) {
                cerr << "Loading GCSA2 index " << gcsa_name << "..." << endl;
            }
            gcsa = new gcsa::GCSA();
            gcsa->load(gcsa_stream);
        }
    }

    Index* idx = nullptr;

    if(!xindex || !gcsa) {
        // We only need a Rocksdb index if we don't have the others.
        if(debug) {
            cerr << "Loading RocksDB index " << db_name << "..." << endl;
        }
        idx = new Index();
        idx->open_read_only(db_name);
    }

    if(gcsa && ! idx && kmer_size <= 0) {
        // The user needs to give us a kmer size since we aren't loading it from the RocksDB kmers.
        cerr << "error:[vg map] positive kmer size required when not loading from RocksDB" << endl;
        exit(1);
    }

    thread_count = get_thread_count();

    vector<Mapper*> mapper;
    mapper.resize(thread_count);
    vector<vector<Alignment> > output_buffer;
    output_buffer.resize(thread_count);

    // We have one function to dump alignments into
    // Make sure to flush the buffer at the end of the program!
    auto output_alignments = [&output_buffer, &output_json](vector<Alignment>& alignments) {
			// for(auto& alignment : alignments){
			// 		cerr << "This is in output_alignments" << alignment.DebugString() << endl;
			// }

        if (output_json) {
            // If we want to convert to JSON, convert them all to JSON and dump them to cout.
            for(auto& alignment : alignments) {
                string json = pb2json(alignment);
								#pragma omp critical (cout)
                cout << json << "\n";
            }
        } else {
            // Otherwise write them through the buffer for our thread
            int tid = omp_get_thread_num();
            auto& output_buf = output_buffer[tid];

            // Copy all the alignments over to the output buffer
            copy(alignments.begin(), alignments.end(), back_inserter(output_buf));

            stream::write_buffered(cout, output_buf, 1000);
        }
    };

    for (int i = 0; i < thread_count; ++i) {
        Mapper* m;
        if(xindex && gcsa) {
            // We have the xg and GCSA indexes, so use them
            m = new Mapper(xindex, gcsa);
        } else {
            // Use the Rocksdb index and maybe the GCSA one
            m = new Mapper(idx, gcsa);
        }
        m->best_clusters = best_clusters;
        m->hit_max = hit_max;
        m->max_multimaps = max_multimaps;
        m->debug = debug;
        if (score_per_bp) m->target_score_per_bp = score_per_bp;
        if (sens_step) m->kmer_sensitivity_step = sens_step;
        m->prefer_forward = prefer_forward;
        m->greedy_accept = greedy_accept;
        m->thread_extension = thread_ex;
        m->cluster_min = cluster_min;
        m->context_depth = context_depth;
        m->max_attempts = max_attempts;
        m->min_kmer_entropy = min_kmer_entropy;
        m->kmer_min = kmer_min;
        m->min_score_per_bp = min_score_per_bp;
        m->softclip_threshold = softclip_threshold;
        mapper[i] = m;
    }

    if (!seq.empty()) {
        int tid = omp_get_thread_num();

        Alignment unaligned;
        unaligned.set_sequence(seq);
        vector<Alignment> alignments = mapper[tid]->align_multi(unaligned, kmer_size, kmer_stride, band_width);
        if(alignments.size() == 0) {
            // If we didn't have any alignments, report the unaligned alignment
            alignments.push_back(unaligned);
        }


        for(auto& alignment : alignments) {
            if (!sample_name.empty()) alignment.set_sample_name(sample_name);
            if (!read_group.empty()) alignment.set_read_group(read_group);
            if (!seq_name.empty()) alignment.set_name(seq_name);
        }

        // Output the alignments in JSON or protobuf as appropriate.
        output_alignments(alignments);
    }

    if (!read_file.empty()) {
        ifstream in(read_file);
        bool more_data = in.good();
#pragma omp parallel shared(in)
        {
            string line;
            int tid = omp_get_thread_num();
            while (in.good()) {
                line.clear();
#pragma omp critical (readq)
                {
                    std::getline(in,line);
                }
                if (!line.empty()) {
                    // Make an alignment
                    Alignment unaligned;
                    unaligned.set_sequence(line);

                    vector<Alignment> alignments = mapper[tid]->align_multi(unaligned, kmer_size, kmer_stride, band_width);
                    if(alignments.empty()) {
                        alignments.push_back(unaligned);
                    }

                    for(auto& alignment : alignments) {
                        // Set the alignment metadata
                        if (!sample_name.empty()) alignment.set_sample_name(sample_name);
                        if (!read_group.empty()) alignment.set_read_group(read_group);
                    }


                    // Output the alignments in JSON or protobuf as appropriate.
                    output_alignments(alignments);
                }
            }
        }
    }

    if (!hts_file.empty()) {
        function<void(Alignment&)> lambda =
            [&mapper,
             &output_alignments,
             &keep_secondary,
             &kmer_size,
             &kmer_stride,
             &band_width]
            (Alignment& alignment) {

            if(alignment.is_secondary() && !keep_secondary) {
                // Skip over secondary alignments in the input; we don't want several output mappings for each input *mapping*.
                return;
            }

            int tid = omp_get_thread_num();
            vector<Alignment> alignments = mapper[tid]->align_multi(alignment, kmer_size, kmer_stride, band_width);
            if(alignments.empty()) {
                alignments.push_back(alignment);
            }

            // Output the alignments in JSON or protobuf as appropriate.
            output_alignments(alignments);
        };
        // run
        hts_for_each_parallel(hts_file, lambda);
    }

    if (!fastq1.empty()) {
        if (interleaved_fastq) {
            // paired interleaved
            function<void(Alignment&, Alignment&)> lambda =
                [&mapper,
                 &output_alignments,
                 &kmer_size,
                 &kmer_stride,
                 &band_width,
                 &pair_window]
                (Alignment& aln1, Alignment& aln2) {

                int tid = omp_get_thread_num();
                auto alnp = mapper[tid]->align_paired_multi(aln1, aln2, kmer_size, kmer_stride, band_width, pair_window);

                // Make sure we have unaligned "alignments" for things that don't align.
                if(alnp.first.empty()) {
                    alnp.first.push_back(aln1);
                }
                if(alnp.second.empty()) {
                    alnp.second.push_back(aln2);
                }

                // Output the alignments in JSON or protobuf as appropriate.
                output_alignments(alnp.first);
                output_alignments(alnp.second);
            };
            fastq_paired_interleaved_for_each_parallel(fastq1, lambda);
        } else if (fastq2.empty()) {
            // single
            function<void(Alignment&)> lambda =
                [&mapper,
                 &output_alignments,
                 &kmer_size,
                 &kmer_stride,
                 &band_width]
                (Alignment& alignment) {

                int tid = omp_get_thread_num();
                vector<Alignment> alignments = mapper[tid]->align_multi(alignment, kmer_size, kmer_stride, band_width);

                if(alignments.empty()) {
                    // Make sure we have a "no alignment" alignment
                    alignments.push_back(alignment);
                }

								//cerr << "This is just before output_alignments" << alignment.DebugString() << endl;
                output_alignments(alignments);
            };
            fastq_unpaired_for_each_parallel(fastq1, lambda);
        } else {
            // paired two-file
            function<void(Alignment&, Alignment&)> lambda =
                [&mapper,
                 &output_alignments,
                 &kmer_size,
                 &kmer_stride,
                 &band_width,
                 &pair_window]
                (Alignment& aln1, Alignment& aln2) {

                int tid = omp_get_thread_num();
                auto alnp = mapper[tid]->align_paired_multi(aln1, aln2, kmer_size, kmer_stride, band_width, pair_window);

                // Make sure we have unaligned "alignments" for things that don't align.
                if(alnp.first.empty()) {
                    alnp.first.push_back(aln1);
                }
                if(alnp.second.empty()) {
                    alnp.second.push_back(aln2);
                }

                output_alignments(alnp.first);
                output_alignments(alnp.second);
            };
            fastq_paired_two_files_for_each_parallel(fastq1, fastq2, lambda);
        }
    }

    // clean up
    for (int i = 0; i < thread_count; ++i) {
        delete mapper[i];
        auto& output_buf = output_buffer[i];
        if (!output_json) {
            stream::write_buffered(cout, output_buf, 0);
        }
    }

    if(idx)  {
        delete idx;
        idx = nullptr;
    }
    if(gcsa) {
        delete gcsa;
        gcsa = nullptr;
    }
    if(xindex) {
        delete xindex;
        xindex = nullptr;
    }

    cout.flush();

    return 0;

}

void help_view(char** argv) {
    cerr << "usage: " << argv[0] << " view [options] [ <graph.vg> | <graph.json> | <aln.gam> | <read1.fq> [<read2.fq>] ]" << endl
         << "options:" << endl
         << "    -g, --gfa            output GFA format (default)" << endl
         << "    -F, --gfa-in         input GFA format" << endl

         << "    -v, --vg             output VG format (input defaults to GFA)" << endl
         << "    -V, --vg-in          input VG format (default)" << endl

         << "    -j, --json           output JSON format" << endl
         << "    -J, --json-in        input JSON format" << endl
         << "    -c, --json-stream    streaming conversion of a VG format graph in line delimited JSON format" << endl
         << "                         (this cannot be loaded directly via -J)" << endl
         << "    -G, --gam            output GAM format (vg alignment format: Graph " << endl
         << "                         Alignment/Map)" << endl
         << "    -t, --turtle         output RDF/turtle format (can not be loaded by VG)" << endl
         << "    -r, --rdf_base_uri   set base uri for the RDF output" << endl

         << "    -a, --align-in       input GAM format" << endl
         << "    -A, --aln-graph GAM  add alignments from GAM to the graph" << endl

         << "    -d, --dot            output dot format" << endl
         << "    -S, --simple-dot     simplify the dot output; remove node labels, simplify alignments" << endl
         << "    -C, --color          color nodes that are not in the reference path (DOT OUTPUT ONLY)" << endl
         << "    -p, --show-paths     show paths in dot output" << endl
         << "    -w, --walk-paths     add labeled edges to represent paths in dot output" << endl
         << "    -n, --annotate-paths add labels to normal edges to represent paths in dot output" << endl
         << "    -M, --show-mappings  with -p print the mappings in each path in JSON" << endl
         << "    -I, --invert-ports   invert the edge ports in dot so that ne->nw is reversed" << endl
         << "    -s, --random-seed N  use this seed when assigning path symbols in dot output" << endl

         << "    -b, --bam            input BAM or other htslib-parseable alignments" << endl

         << "    -f, --fastq          input fastq (output defaults to GAM). Takes two " << endl
         << "                         positional file arguments if paired" << endl
         << "    -i, --interleaved    fastq is interleaved paired-ended" << endl

         << "    -L, --pileup         ouput VG Pileup format" << endl
         << "    -l, --pileup-in      input VG Pileup format" << endl;
    // TODO: Can we regularize the option names for input and output types?
}

int main_view(int argc, char** argv) {

    if (argc == 2) {
        help_view(argv);
        return 1;
    }

    // Supported conversions:
    //      TO  vg  json    gfa gam bam fastq   dot
    // FROM
    // vg       Y   Y       Y   N   N   N       Y
    // json     Y   Y       Y   N   N   N       Y
    // gfa      Y   Y       Y   N   N   N       Y
    // gam      N   Y       N   N   N   N       N
    // bam      N   N       N   Y   N   N       N
    // fastq    N   N       N   Y   N   N       N
    // dot      N   N       N   N   N   N       N
    //
    // and json-gam -> gam
    //     json-pileup -> pileup

    string output_type;
    string input_type;
    string rdf_base_uri;
    bool input_json = false;
    string alignments;
    string fastq1, fastq2;
    bool interleaved_fastq = false;
    bool show_paths_in_dot = false;
    bool walk_paths_in_dot = false;
    bool annotate_paths_in_dot = false;
    bool invert_edge_ports_in_dot = false;
    bool show_mappings_in_dot = false;
    bool simple_dot = false;
    int seed_val = time(NULL);
    bool color_variants = false;

    int c;
    optind = 2; // force optind past "view" argument
    while (true) {
        static struct option long_options[] =
            {
                /* These options set a flag. */
                //{"verbose", no_argument,       &verbose_flag, 1},
                {"dot", no_argument, 0, 'd'},
                {"gfa", no_argument, 0, 'g'},
                {"turtle", no_argument, 0, 't'},
                {"rdf-base-uri", no_argument, 0, 'r'},
                {"gfa-in", no_argument, 0, 'F'},
                {"json",  no_argument, 0, 'j'},
                {"json-in",  no_argument, 0, 'J'},
                {"json-stream", no_argument, 0, 'c'},
                {"vg", no_argument, 0, 'v'},
                {"vg-in", no_argument, 0, 'V'},
                {"align-in", no_argument, 0, 'a'},
                {"gam", no_argument, 0, 'G'},
                {"bam", no_argument, 0, 'b'},
                {"fastq", no_argument, 0, 'f'},
                {"interleaved", no_argument, 0, 'i'},
                {"aln-graph", required_argument, 0, 'A'},
                {"show-paths", no_argument, 0, 'p'},
                {"walk-paths", no_argument, 0, 'w'},
                {"annotate-paths", no_argument, 0, 'n'},
                {"random-seed", required_argument, 0, 's'},
                {"pileup", no_argument, 0, 'L'},
                {"pileup-in", no_argument, 0, 'l'},
                {"invert-ports", no_argument, 0, 'I'},
                {"show-mappings", no_argument, 0, 'M'},
                {"simple-dot", no_argument, 0, 'S'},
                {"color", no_argument, 0, 'C'},
                {0, 0, 0, 0}
            };

        int option_index = 0;
        c = getopt_long (argc, argv, "dgFjJhvVpaGbifA:s:wnlLIMctr:SC",
                         long_options, &option_index);

        /* Detect the end of the options. */
        if (c == -1)
            break;

        switch (c)
        {
        case 'C':
            color_variants = true;
            break;

        case 'd':
            output_type = "dot";
            break;

        case 'S':
            simple_dot = true;
            break;

        case 'p':
            show_paths_in_dot = true;
            break;

        case 'M':
            show_mappings_in_dot = true;
            break;

        case 'w':
            walk_paths_in_dot = true;
            break;

        case 'n':
            annotate_paths_in_dot = true;
            break;

        case 's':
            seed_val = atoi(optarg);
            break;

        case 'g':
            output_type = "gfa";
            break;

        case 'F':
            input_type = "gfa";
            break;

        case 'j':
            output_type = "json";
            break;

        case 'J':
            // -J can complement input GAM/Pileup, hence the extra logic here.
            if (input_type.empty()) {
                input_type = "json";
            }
            input_json = true;
            break;

        case 'c':
            input_type = "vg";
            output_type = "stream";
            break;

        case 'v':
            output_type = "vg";
            if(input_type.empty()) {
                // Default to GFA -> VG
                input_type = "gfa";
            }
            break;

        case 'V':
            input_type = "vg";
            break;

        case 'G':
            output_type = "gam";
            break;

        case 't':
            output_type = "turtle";
            break;

        case 'r':
            rdf_base_uri = optarg;
            break;

        case 'a':
            input_type = "gam";
            if(output_type.empty()) {
                // Default to GAM -> JSON
                output_type = "json";
            }
            break;

        case 'b':
            input_type = "bam";
            if(output_type.empty()) {
                // Default to BAM -> GAM, since BAM isn't convertable to our normal default.
                output_type = "gam";
            }
            break;

        case 'f':
            input_type = "fastq";
            if(output_type.empty()) {
                // Default to FASTQ -> GAM
                output_type = "gam";
            }
            break;

        case 'i':
            interleaved_fastq = true;
            break;

        case 'A':
            alignments = optarg;
            break;

        case 'I':
            invert_edge_ports_in_dot = true;
            break;

        case 'L':
            output_type = "pileup";
            break;

        case 'l':
            input_type = "pileup";
            if (output_type.empty()) {
                // Default to Pileup -> JSON
                output_type = "json";
            }
            break;

        case 'h':
        case '?':
            /* getopt_long already printed an error message. */
            help_view(argv);
            exit(1);
            break;

        default:
            abort ();
        }
    }

    // If the user specified nothing else, we default to VG in and GFA out.
    if (input_type.empty()) {
        input_type = "vg";
    }
    if (output_type.empty()) {
        output_type = "gfa";
    }
    if (rdf_base_uri.empty()) {
        rdf_base_uri = "http://example.org/vg/";
    }
    vector<Alignment> alns;
    if (!alignments.empty()) {
        function<void(Alignment&)> lambda = [&alns](Alignment& aln) { alns.push_back(aln); };
        ifstream in;
        in.open(alignments.c_str());
        stream::for_each(in, lambda);
    }

    VG* graph = nullptr;
    if (optind >= argc) {
        cerr << "[vg view] error: no filename given" << endl;
        exit(1);
    }
    string file_name = argv[optind];
    if (input_type == "vg") {
        if (output_type == "stream") {
            function<void(Graph&)> lambda = [&](Graph& g) { cout << pb2json(g) << endl; };
            if (file_name == "-") {
                stream::for_each(std::cin, lambda);
            } else {
                ifstream in;
                in.open(file_name.c_str());
                stream::for_each(in, lambda);
            }
            return 0;
        } else {
            if (file_name == "-") {
                graph = new VG(std::cin);
            } else {
                ifstream in;
                in.open(file_name.c_str());
                graph = new VG(in);
            }
        }
        // VG can convert to any of the graph formats, so keep going
    } else if (input_type == "gfa") {
        if (file_name == "-") {
            graph = new VG;
            graph->from_gfa(std::cin);
        } else {
            ifstream in;
            in.open(file_name.c_str());
            graph = new VG;
            graph->from_gfa(in);
        }
        // GFA can convert to any of the graph formats, so keep going
    } else if(input_type == "json") {
        assert(input_json == true);
        JSONStreamHelper<Graph> json_helper(file_name);
        function<bool(Graph&)> get_next_graph = json_helper.get_read_fn();
        graph = new VG(get_next_graph, false);

    } else if (input_type == "gam") {
        if (input_json == false) {
            if (output_type == "json") {
                // convert values to printable ones
                function<void(Alignment&)> lambda = [](Alignment& a) {
                    alignment_quality_short_to_char(a);
                    cout << pb2json(a) << "\n";
                };
                if (file_name == "-") {
                    stream::for_each(std::cin, lambda);
                } else {
                    ifstream in;
                    in.open(file_name.c_str());
                    stream::for_each(in, lambda);
                }
            } else {
                // todo
                cerr << "[vg view] error: (binary) GAM can only be converted to JSON" << endl;
                return 1;
            }
        } else {
            if (output_type == "json" || output_type == "gam") {
                JSONStreamHelper<Alignment> json_helper(file_name);
                json_helper.write(cout, output_type == "json");
            } else {
                cerr << "[vg view] error: JSON GAM can only be converted to GAM or JSON" << endl;
                return 1;
            }
        }
        cout.flush();
        return 0;
    } else if (input_type == "bam") {
        if (output_type == "gam") {
//function<void(const Alignment&)>& lambda) {
            // todo write buffering procedure in alignment.cpp
            vector<Alignment> buf;
            function<void(Alignment&)> lambda = [&buf](Alignment& aln) {
                buf.push_back(aln);
                if (buf.size() > 1000) {
                    write_alignments(std::cout, buf);
                    buf.clear();
                }
            };
            hts_for_each(file_name, lambda);
            write_alignments(std::cout, buf);
            buf.clear();
            cout.flush();
            return 0;
        } else if (output_type == "json") {
            // todo
            cerr << "[vg view] error: BAM to JSON conversion not yet implemented" << endl;
            return 0;
        } else {
            cerr << "[vg view] error: BAM can only be converted to GAM" << endl;
            return 1;
        }
    } else if (input_type == "fastq") {
        fastq1 = argv[optind++];
        if (optind < argc) {
            fastq2 = argv[optind];
        }
        if (output_type == "gam") {
            vector<Alignment> buf;
            if (!interleaved_fastq && fastq2.empty()) {
                function<void(Alignment&)> lambda = [&buf](Alignment& aln) {
                    buf.push_back(aln);
                    if (buf.size() > 1000) {
                        write_alignments(std::cout, buf);
                        buf.clear();
                    }
                };
                fastq_unpaired_for_each(fastq1, lambda);
            } else if (interleaved_fastq && fastq2.empty()) {
                function<void(Alignment&, Alignment&)> lambda = [&buf](Alignment& aln1, Alignment& aln2) {
                    buf.push_back(aln1);
                    buf.push_back(aln2);
                    if (buf.size() > 1000) {
                        write_alignments(std::cout, buf);
                        buf.clear();
                    }
                };
                fastq_paired_interleaved_for_each(fastq1, lambda);
            } else if (!fastq2.empty()) {
                function<void(Alignment&, Alignment&)> lambda = [&buf](Alignment& aln1, Alignment& aln2) {
                    buf.push_back(aln1);
                    buf.push_back(aln2);
                    if (buf.size() > 1000) {
                        write_alignments(std::cout, buf);
                        buf.clear();
                    }
                };
                fastq_paired_two_files_for_each(fastq1, fastq2, lambda);
            }
            write_alignments(std::cout, buf);
            buf.clear();
        } else {
            // We can't convert fastq to the other graph formats
            cerr << "[vg view] error: FASTQ can only be converted to GAM" << endl;
            return 1;
        }
        cout.flush();
        return 0;
    } else if (input_type == "pileup") {
        if (input_json == false) {
            if (output_type == "json") {
                // convert values to printable ones
                function<void(NodePileup&)> lambda = [](NodePileup& p) {
                    cout << pb2json(p) << "\n";
                };
                if (file_name == "-") {
                    stream::for_each(std::cin, lambda);
                } else {
                    ifstream in;
                    in.open(file_name.c_str());
                    stream::for_each(in, lambda);
                }
            } else {
                // todo
                cerr << "[vg view] error: (binary) Pileup can only be converted to JSON" << endl;
                return 1;
            }
        } else {
            if (output_type == "json" || output_type == "pileup") {
                JSONStreamHelper<NodePileup> json_helper(file_name);
                json_helper.write(cout, output_type == "json");
            } else {
                cerr << "[vg view] error: JSON Pileup can only be converted to Pileup or JSON" << endl;
                return 1;
            }
        }
        cout.flush();
        return 0;
    }

    if(graph == nullptr) {
        // Make sure we didn't forget to implement an input format.
        cerr << "[vg view] error: cannot load graph in " << input_type << " format" << endl;
        return 1;
    }

    if(!graph->is_valid()) {
        // If we're converting the graph, we might as well make sure it's valid.
        // This is especially useful for JSON import.
        cerr << "[vg view] warning: graph is invalid!" << endl;
    }

    // Now we know graph was filled in from the input format. Spit it out in the
    // requested output format.

    if (output_type == "dot") {
        graph->to_dot(std::cout,
                      alns,
                      show_paths_in_dot,
                      walk_paths_in_dot,
                      annotate_paths_in_dot,
                      show_mappings_in_dot,
                      simple_dot,
                      invert_edge_ports_in_dot,
<<<<<<< HEAD
                      seed_val,
                      color_variants);
=======
                      color_variants,
                      seed_val);
>>>>>>> dc73c262
    } else if (output_type == "json") {
        cout << pb2json(graph->graph) << endl;
    } else if (output_type == "gfa") {
        graph->to_gfa(std::cout);
    } else if (output_type == "turtle") {
        graph->to_turtle(std::cout, rdf_base_uri);
    } else if (output_type == "vg") {
        graph->serialize_to_ostream(cout);
    } else {
        // We somehow got here with a bad output format.
        cerr << "[vg view] error: cannot save a graph in " << output_type << " format" << endl;
        return 1;
    }

    cout.flush();
    delete graph;

    return 0;
}

void help_deconstruct(char** argv){
  cerr << "usage: " << argv[0] << " deconstruct [options] -o <x>.vcf" << endl
      << "options: " << endl
      << "       -r, --reference FILE FASTA reference to use for path projection." << endl
      << "       -p, --path <Pathname>   The path for which to extract variants." << endl
      << "       -g, --graph <FILE>.vg  Variant graph to extract variants from."
      << endl;
}

int main_deconstruct(int argc, char** argv){
  if (argc == 2){
    help_deconstruct(argv);
    exit(1);
  }

  string reference_file = "";
  //string xg_file = "";
  string graph_file = "";
  string output_file = "";
  //string index_file = "";
  string pathfile = "";
  string path = "";
  int c;
  while (true){
    static struct option long_options[] = {
      {"output", required_argument, 0, 'o'},
      {"reference", required_argument, 0, 'r'},
      //{"xg", required_argument, 0, 'x'},
      {"graph", required_argument, 0, 'g'},
      {"path", required_argument, 0, 'p'},
      {"pathfile", required_argument, 0, 'f'}
      //{"index", required_argument, 0, 'i'}
    };

    int option_index = 0;
    c = getopt_long (argc, argv, "o:i:r:x:p:f:g:h",
                     long_options, &option_index);
    if (c == -1){
      break;
    }
    switch (c){
      case 'r':
          reference_file = optarg;
          break;
      case 'o':
          output_file = optarg;
          break;
      // case 'x':
      //     xg_file = optarg;
      //     break;
      case 'g':
          graph_file = optarg;
          break;
      case 'p':
          path = optarg;
          break;
      case 'f':
          pathfile = optarg;
          break;

      case 'h':
      case '?':
          /* getopt_long already printed an error message. */
          help_deconstruct(argv);
          exit(1);
          break;

      default:
          abort ();
    }
  }

  if (reference_file.empty()){
    cerr << "Error: A reference is needed for projection into vcf." << endl;
    exit(1);
  }
  if ( graph_file.empty()){
    cerr << "Error:  No graph provided." << endl;
    exit(1);
  }

  Deconstructor decon = Deconstructor();
  decon.set_reference(reference_file);

  ifstream in;
  in.open(graph_file.c_str());
  VG v = VG(in);
  decon.set_graph(&v);

  map<string, vector<vcflib::Variant>> pathname_to_variants;
  //Default: get all paths in graph
  if (pathfile == "" && path == ""){
    pathname_to_variants = decon.get_variants_on_path("");
  }
  else if (pathfile == ""){
    // Get a specific path's variants.
    pathname_to_variants = decon.get_variants_on_path(path);
  }
  else if (path == ""){
    //Use a pathfile and get all paths in said file.
    pathname_to_variants = decon.get_variants_on_paths_from_file(pathfile);

  }
  else {
    cerr << "Both a path and a pathfile were specified. Please specify only one." << endl;
    exit(0);
  }
  // if (index_file.empty()){
  //   decon.set_xg(xg_file);
  // }
  // else if (xg_file.empty()){
  //   decon.set_index(index_file);
  // }

  //TODO allow a list of paths to project into as input.

  // TODO allow specifying a certain region for variant extraction.
  // TODO Super-convenience function - retrieves all variants for a particular
  // path. TODO it would be great to also allow coordinates.
  //vector<vcflib::Variant> vars = decon.get_variants("", 0, 0);
  //decon.get_variants_using_edges("");

  // = decon.indel_caller();
  //decon.b_call("");
  decon.write_variants(output_file, pathname_to_variants);
  return 1;
}

void help_construct(char** argv) {
    cerr << "usage: " << argv[0] << " construct [options] >new.vg" << endl
         << "options:" << endl
         << "    -v, --vcf FILE        input VCF" << endl
         << "    -r, --reference FILE  input FASTA reference" << endl
         << "    -P, --ref-paths FILE  write reference paths in protobuf/gzip format to FILE" << endl
         << "    -R, --region REGION   specify a particular chromosome" << endl
         << "    -C, --region-is-chrom don't attempt to parse the region (use when the reference" << endl
         << "                          sequence name could be inadvertently parsed as a region)" << endl
         << "    -z, --region-size N   variants per region to parallelize" << endl
         << "    -m, --node-max N      limit the maximum allowable node sequence size" << endl
         << "                          nodes greater than this threshold will be divided" << endl
         << "    -p, --progress        show progress" << endl
         << "    -t, --threads N       use N threads to construct graph (defaults to numCPUs)" << endl
         << "    -f, --flat-alts N     don't chop up alternate alleles from input vcf" << endl;
}

int main_construct(int argc, char** argv) {

    if (argc == 2) {
        help_construct(argv);
        return 1;
    }

    string fasta_file_name, vcf_file_name, json_filename;
    string region;
    bool region_is_chrom = false;
    string output_type = "VG";
    bool progress = false;
    int vars_per_region = 25000;
    int max_node_size = 0;
    string ref_paths_file;
    bool flat_alts = false;

    int c;
    while (true) {
        static struct option long_options[] =
            {
                /* These options set a flag. */
                //{"verbose", no_argument,       &verbose_flag, 1},
                {"vcf", required_argument, 0, 'v'},
                {"reference", required_argument, 0, 'r'},
                {"ref-paths", required_argument, 0, 'P'},
                {"progress",  no_argument, 0, 'p'},
                {"region-size", required_argument, 0, 'z'},
                {"threads", required_argument, 0, 't'},
                {"region", required_argument, 0, 'R'},
                {"region-is-chrom", no_argument, 0, 'C'},
                {"node-max", required_argument, 0, 'm'},\
                {"flat-alts", no_argument, 0, 'f'},
                {0, 0, 0, 0}
            };

        int option_index = 0;
        c = getopt_long (argc, argv, "v:r:phz:t:R:m:P:s:Cf",
                         long_options, &option_index);

        /* Detect the end of the options. */
        if (c == -1)
            break;

        switch (c)
        {
        case 'v':
            vcf_file_name = optarg;
            break;

        case 'r':
            fasta_file_name = optarg;
            break;

        case 'P':
            ref_paths_file = optarg;
            break;

        case 'p':
            progress = true;
            break;

        case 'z':
            vars_per_region = atoi(optarg);
            break;

        case 'R':
            region = optarg;
            break;

        case 'C':
            region_is_chrom = true;
            break;

        case 't':
            omp_set_num_threads(atoi(optarg));
            break;

        case 'm':
            max_node_size = atoi(optarg);
            break;

        case 'f':
            flat_alts = true;
            break;

        case 'h':
        case '?':
            /* getopt_long already printed an error message. */
            help_construct(argv);
            exit(1);
            break;

        default:
            abort ();
        }
    }

    vcflib::VariantCallFile variant_file;
    if (!vcf_file_name.empty()) {
        variant_file.open(vcf_file_name);
        if (!variant_file.is_open()) {
            cerr << "error:[vg construct] could not open" << vcf_file_name << endl;
            return 1;
        }
    }

    FastaReference reference;
    if (fasta_file_name.empty()) {
        cerr << "error:[vg construct] a reference is required for graph construction" << endl;
        return 1;
    }
    reference.open(fasta_file_name);

    // store our reference sequence paths
    Paths ref_paths;

    VG graph(variant_file, reference, region, region_is_chrom, vars_per_region, max_node_size, flat_alts, progress);

    if (!ref_paths_file.empty()) {
        ofstream paths_out(ref_paths_file);
        graph.paths.write(paths_out);
    }

    graph.serialize_to_ostream(std::cout);

    // NB: If you worry about "still reachable but possibly lost" warnings in valgrind,
    // this would free all the memory used by protobuf:
    //ShutdownProtobufLibrary();

    return 0;
}

void vg_help(char** argv) {
    cerr << "usage: " << argv[0] << " <command> [options]" << endl
         << endl
         << "commands:" << endl
         << "  -- construct     graph construction" << endl
         << "  -- deconstruct   convert a graph into VCF relative to a reference." << endl
         << "  -- view          format conversions for graphs and alignments" << endl
         << "  -- index         index features of the graph in a disk-backed key/value store" << endl
         << "  -- find          use an index to find nodes, edges, kmers, or positions" << endl
         << "  -- paths         traverse paths in the graph" << endl
         << "  -- align         local alignment" << endl
         << "  -- map           global alignment" << endl
         << "  -- stats         metrics describing graph properties" << endl
         << "  -- join          combine graphs via a new head" << endl
         << "  -- ids           manipulate node ids" << endl
         << "  -- concat        concatenate graphs tail-to-head" << endl
         << "  -- kmers         enumerate kmers of the graph" << endl
         << "  -- sim           simulate reads from the graph" << endl
         << "  -- mod           filter, transform, and edit the graph" << endl
         << "  -- surject       map alignments onto specific paths" << endl
         << "  -- msga          multiple sequence graph alignment" << endl
         << "  -- pileup        build a pileup from a set of alignments" << endl
         << "  -- call          prune the graph by genotyping a pileup" << endl
         << "  -- compare       compare the kmer space of two graphs" << endl
         << "  -- validate      validate the semantics of a graph" << endl;
}

int main(int argc, char *argv[])
{

    if (argc == 1) {
        vg_help(argv);
        return 1;
    }

    //omp_set_dynamic(1); // use dynamic scheduling

    string command = argv[1];
    if (command == "construct") {
        return main_construct(argc, argv);
    } else if (command == "deconstruct"){
        return main_deconstruct(argc, argv);
    } else if (command == "view") {
        return main_view(argc, argv);
    } else if (command == "align") {
        return main_align(argc, argv);
    } else if (command == "map") {
        return main_map(argc, argv);
    } else if (command == "index") {
        return main_index(argc, argv);
    } else if (command == "find") {
        return main_find(argc, argv);
    } else if (command == "paths") {
        return main_paths(argc, argv);
    } else if (command == "stats") {
        return main_stats(argc, argv);
    } else if (command == "join") {
        return main_join(argc, argv);
    } else if (command == "ids") {
        return main_ids(argc, argv);
    } else if (command == "concat") {
        return main_concat(argc, argv);
    } else if (command == "kmers") {
        return main_kmers(argc, argv);
    } else if (command == "sim") {
        return main_sim(argc, argv);
    } else if (command == "mod") {
        return main_mod(argc, argv);
    } else if (command == "surject") {
        return main_surject(argc, argv);
    } else if (command == "msga") {
        return main_msga(argc, argv);
    } else if (command == "pileup") {
        return main_pileup(argc, argv);
    } else if (command == "call") {
        return main_call(argc, argv);
    } else if (command == "compare") {
        return main_compare(argc, argv);
    } else if (command == "validate") {
        return main_validate(argc, argv);
    } else {
        cerr << "error:[vg] command " << command << " not found" << endl;
        vg_help(argv);
        return 1;
    }

    return 0;

}<|MERGE_RESOLUTION|>--- conflicted
+++ resolved
@@ -4880,13 +4880,8 @@
                       show_mappings_in_dot,
                       simple_dot,
                       invert_edge_ports_in_dot,
-<<<<<<< HEAD
-                      seed_val,
-                      color_variants);
-=======
                       color_variants,
                       seed_val);
->>>>>>> dc73c262
     } else if (output_type == "json") {
         cout << pb2json(graph->graph) << endl;
     } else if (output_type == "gfa") {
