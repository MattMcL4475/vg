--- conflicted
+++ resolved
@@ -5632,18 +5632,19 @@
         graph = new VG(in);
     }
 
-<<<<<<< HEAD
-    Aligner aligner = Aligner(match, mismatch, gap_open, gap_extend);
-    Alignment alignment = graph->align(seq, aligner, 0, debug);
-=======
+//<<<<<<< HEAD
+//    Aligner aligner = Aligner(match, mismatch, gap_open, gap_extend);
+//    Alignment alignment = graph->align(seq, aligner, 0, debug);
+//=======
     Alignment alignment;
     if (!ref_seq.empty()) {
-        SSWAligner ssw;
+        SSWAligner ssw = SSWAligner(match, mismatch, gap_open, gap_extend);
         alignment = ssw.align(seq, ref_seq);
     } else {
-        alignment = graph->align(seq, match, mismatch, gap_open, gap_extend, 0, debug);
-    }
->>>>>>> 22a8a35b
+        Aligner aligner = Aligner(match, mismatch, gap_open, gap_extend);
+        alignment = graph->align(seq, aligner, 0, debug);
+    }
+//>>>>>>> upstream/master
 
     if (output_json) {
         cout << pb2json(alignment) << endl;
@@ -5677,7 +5678,7 @@
          << "    -O, --in-mem-path-only  when making the in-memory temporary index, only look at embedded paths" << endl
          << "input:" << endl
          << "    -s, --sequence STR    align a string to the graph in graph.vg using partial order alignment" << endl
-         << "    -w, --quality STR     Phred+33 base quality of sequence (for base quality adjusted alignment)" << endl
+         << "    -I, --quality STR     Phred+33 base quality of sequence (for base quality adjusted alignment)" << endl
          << "    -Q, --seq-name STR    name the sequence using this value (for graph modification with new named paths)" << endl
          << "    -r, --reads FILE      take reads (one per line) from FILE, write alignments to stdout" << endl
          << "    -b, --hts-input FILE  align reads from htslib-compatible FILE (BAM/CRAM/SAM) stdin (-), alignments to stdout" << endl
@@ -5697,12 +5698,12 @@
          << "    -z, --mismatch N      use this mismatch penalty (default: 4)" << endl
          << "    -o, --gap-open N      use this gap open penalty (default: 6)" << endl
          << "    -y, --gap-extend N    use this gap extension penalty (default: 1)" << endl
-         << "    -U, --qual-adjust     perform base quality adjusted alignments (requires base quality input)" << endl
+         << "    -1, --qual-adjust     perform base quality adjusted alignments (requires base quality input)" << endl
          << "paired end alignment parameters:" << endl
          << "    -a, --consistent-pairs     report pairs instead of individual alignments and filter to consistent pairings" << endl
          << "    -p, --pair-window N        maximum distance between properly paired reads in node ID space" << endl
-<<<<<<< HEAD
          << "    -u, --pairing-multimaps N  examine N extra mappings looking for a consistent read pairings (default: 4)" << endl
+         << "    -U, --always-rescue        rescue each imperfectly-mapped read in a pair off the other" << endl
          << "generic mapping parameters:" << endl
          << "    -B, --band-width N        for very long sequences, align in chunks then merge paths, no mapping quality (default 1000bp)" << endl
          << "    -P, --min-identity N      accept alignment only if the alignment identity to ref is >= N (default: 0)" << endl
@@ -5719,26 +5720,6 @@
          << "    -X, --accept-identity N   accept early alignment if the normalized alignment score is >= N and -F or -G is set" << endl
          << "    -A, --max-attempts N      try to improve sensitivity and align this many times (default: 7)" << endl
          << "    -v  --map-qual-method OPT mapping quality method: 0 - none, 1 - fast approximation, 2 - exact (default 1)" << endl
-=======
-         << "    -W, --fragment-window N    use SMEM based distance estimation to allow only pairable SMEMs with this fragment length" << endl
-         << "    -a, --promote-paired       try to promote a consistent pair of alignments to primary for paired reads" << endl
-         << "    -u, --pairing-multimaps N  examine N extra mappings looking for a consistent read pairing (default: 4)" << endl
-         << "    -U, --always-rescue        rescue each imperfectly-mapped read in a pair off the other" << endl
-         << "generic mapping parameters:" << endl
-         << "    -B, --band-width N    for very long sequences, align in chunks then merge paths (default 1000bp)" << endl
-         << "    -P, --min-identity N  accept alignment only if the alignment identity to ref is >= N (default: 0)" << endl
-         << "    -n, --context-depth N follow this many edges out from each thread for alignment (default: 7)" << endl
-         << "    -M, --max-multimaps N produce up to N alignments for each read (default: 1)" << endl
-         << "    -T, --softclip-trig N trigger graph extension and realignment when either end has softclips (default: 0)" << endl
-         << "    -m, --hit-max N       ignore kmers or MEMs who have >N hits in our index (default: 100)" << endl
-         << "    -c, --clusters N      use at most the largest N ordered clusters of the kmer graph for alignment (default: all)" << endl
-         << "    -C, --cluster-min N   require at least this many kmer hits in a cluster to attempt alignment (default: 1)" << endl
-         << "    -H, --max-target-x N  skip cluster subgraphs with length > N*read_length (default: 100; unset: 0)" << endl
-         << "    -e, --thread-ex N     grab this many nodes in id space around each thread for alignment (default: 10)" << endl
-         << "    -t, --threads N       number of threads to use" << endl
-         << "    -X, --accept-identity N  accept early alignment if the normalized alignment score is >= N and -F or -G is set" << endl
-         << "    -A, --max-attempts N  try to improve sensitivity and align this many times (default: 7)" << endl
->>>>>>> 22a8a35b
          << "maximal exact match (MEM) mapper:" << endl
          << "  This algorithm is used when --kmer-size is not specified and a GCSA index is given" << endl
          << "    -L, --min-mem-length N   ignore MEMs shorter than this length (default: 0/unset)" << endl
@@ -5810,13 +5791,13 @@
     bool qual_adjust_alignments = false;
     bool report_consistent_pairs = false;
     int extra_pairing_multimaps = 4;
-<<<<<<< HEAD
+//<<<<<<< HEAD
     int method_code = 1;
-=======
+//=======
     string gam_input;
     bool compare_gam;
     int fragment_size = 0;
->>>>>>> 22a8a35b
+//>>>>>>> upstream/master
 
     int c;
     optind = 2; // force optind past command positional argument
@@ -5827,7 +5808,7 @@
                 /* These options set a flag. */
                 //{"verbose", no_argument,       &verbose_flag, 1},
                 {"sequence", required_argument, 0, 's'},
-                {"quality", required_argument, 0, 'w'},
+                {"quality", required_argument, 0, 'I'},
                 {"seq-name", required_argument, 0, 'Q'},
                 {"db-name", required_argument, 0, 'd'},
                 {"xg-name", required_argument, 0, 'x'},
@@ -5872,24 +5853,24 @@
                 {"mismatch", required_argument, 0, 'z'},
                 {"gap-open", required_argument, 0, 'o'},
                 {"gap-extend", required_argument, 0, 'y'},
-                {"qual-adjust", no_argument, 0, 'U'},
+                {"qual-adjust", no_argument, 0, '1'},
                 {"consistent-pairs", no_argument, 0, 'a'},
                 {"pairing-multimaps", required_argument, 0, 'u'},
-<<<<<<< HEAD
+//<<<<<<< HEAD
                 {"map-qual-method", required_argument, 0, 'v'},
-=======
+//=======
                 {"compare", required_argument, 0, 'w'},
                 {"fragment-window", required_argument, 0, 'W'},
->>>>>>> 22a8a35b
+//>>>>>>> upstream/master
                 {0, 0, 0, 0}
             };
 
         int option_index = 0;
-<<<<<<< HEAD
-        c = getopt_long (argc, argv, "s:w:j:hd:x:g:c:r:m:k:M:t:DX:FS:Jb:KR:N:if:p:B:h:GC:A:E:Q:n:P:l:e:T:VL:Y:H:OZ:q:z:o:y:Uau:v:",
-=======
-        c = getopt_long (argc, argv, "s:j:hd:x:g:c:r:m:k:M:t:DX:FS:Jb:KR:N:if:p:B:h:G:C:A:E:Q:n:P:Ul:e:T:VL:Y:H:OZ:q:z:o:y:au:W:",
->>>>>>> 22a8a35b
+//<<<<<<< HEAD
+        c = getopt_long (argc, argv, "s:I:j:hd:x:g:c:r:m:k:M:t:DX:FS:Jb:KR:N:if:p:B:h:G:C:A:E:Q:n:P:Ul:e:T:VL:Y:H:OZ:q:z:o:y:1au:v:w:W:",
+//=======
+//        c = getopt_long (argc, argv, "s:j:hd:x:g:c:r:m:k:M:t:DX:FS:Jb:KR:N:if:p:B:h:G:C:A:E:Q:n:P:Ul:e:T:VL:Y:H:OZ:q:z:o:y:au:w:W:",
+//>>>>>>> upstream/master
                          long_options, &option_index);
 
 
@@ -5899,19 +5880,23 @@
 
         switch (c)
         {
-<<<<<<< HEAD
-            case 's':
-                seq = optarg;
-                break;
-                
-            case 'w':
-                qual = string_quality_char_to_short(string(optarg));
-                break;
-=======
+//<<<<<<< HEAD
+//            case 's':
+//                seq = optarg;
+//                break;
+//                
+//            case 'w':
+//                qual = string_quality_char_to_short(string(optarg));
+//                break;
+//=======
         case 's':
             seq = optarg;
             break;
->>>>>>> 22a8a35b
+            
+        case 'I':
+            qual = string_quality_char_to_short(string(optarg));
+                break;
+//>>>>>>> upstream/master
 
         case 'V':
             build_in_memory = true;
@@ -6091,7 +6076,7 @@
             gap_extend = atoi(optarg);
             break;
             
-        case 'U':
+        case '1':
             qual_adjust_alignments = true;
             break;
             
@@ -6310,12 +6295,12 @@
         m->adjust_alignments_for_base_quality = qual_adjust_alignments;
         m->report_consistent_pairs = report_consistent_pairs;
         m->extra_pairing_multimaps = extra_pairing_multimaps;
-<<<<<<< HEAD
+//<<<<<<< HEAD
         m->mapping_quality_method = mapping_quality_method;
-=======
+//=======
         m->always_rescue = always_rescue;
         m->fragment_size = fragment_size;
->>>>>>> 22a8a35b
+//>>>>>>> upstream/master
         mapper[i] = m;
     }
 
@@ -7422,14 +7407,14 @@
     return 0;
 }
 
-<<<<<<< HEAD
-        if (argc == 1) {
-            vg_help(argv);
-            return 1;
-        }
-        
-        
-=======
+//<<<<<<< HEAD
+//        if (argc == 1) {
+//            vg_help(argv);
+//            return 1;
+//        }
+//        
+//        
+//=======
 void vg_help(char** argv) {
     cerr << "vg: variation graph tool, version " << VG_GIT_VERSION << endl
          << endl
@@ -7462,7 +7447,7 @@
          << "  -- validate      validate the semantics of a graph" << endl
          << "  -- version       version information" << endl;
 }
->>>>>>> 22a8a35b
+//  >>>>>>> upstream/master
 
 int main(int argc, char *argv[])
 {
